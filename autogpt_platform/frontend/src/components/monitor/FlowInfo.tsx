import React, { useEffect, useState, useCallback } from "react";
import {
  GraphExecutionMeta,
  Graph,
  BlockUIType,
  BlockIORootSchema,
  LibraryAgent,
} from "@/lib/autogpt-server-api";
import { Card, CardContent, CardHeader, CardTitle } from "@/components/ui/card";
import {
  DropdownMenu,
  DropdownMenuContent,
  DropdownMenuLabel,
  DropdownMenuRadioGroup,
  DropdownMenuRadioItem,
  DropdownMenuSeparator,
  DropdownMenuTrigger,
} from "@/components/ui/dropdown-menu";
import { Button, buttonVariants } from "@/components/ui/button";
import {
  ClockIcon,
  ExitIcon,
  Pencil2Icon,
  PlayIcon,
  TrashIcon,
} from "@radix-ui/react-icons";
import Link from "next/link";
import { exportAsJSONFile, filterBlocksByType } from "@/lib/utils";
import { FlowRunsStats } from "@/components/monitor/index";
import {
  Dialog,
  DialogContent,
  DialogHeader,
  DialogTitle,
  DialogDescription,
  DialogFooter,
} from "@/components/ui/dialog";
import { useToast } from "@/components/ui/use-toast";
import RunnerInputUI from "@/components/runner-ui/RunnerInputUI";
import useAgentGraph from "@/hooks/useAgentGraph";
import { useBackendAPI } from "@/lib/autogpt-server-api/context";

export const FlowInfo: React.FC<
  React.HTMLAttributes<HTMLDivElement> & {
    flow: LibraryAgent;
    executions: GraphExecutionMeta[];
    flowVersion?: number | "all";
    refresh: () => void;
  }
> = ({ flow, executions, flowVersion, refresh, ...props }) => {
<<<<<<< HEAD
  const {
    agentName,
    setAgentName,
    agentDescription,
    setAgentDescription,
    savedAgent,
    availableNodes,
    availableFlows,
    getOutputType,
    requestSave,
    requestSaveAndRun,
    requestStopRun,
    scheduleRunner,
    isRunning,
    isScheduling,
    setIsScheduling,
    nodes,
    setNodes,
    edges,
    setEdges,
  } = useAgentGraph(flow.graph_id, flow.graph_version, undefined, false);
=======
  const { requestSaveAndRun, requestStopRun, isRunning, nodes, setNodes } =
    useAgentGraph(flow.agent_id, flow.agent_version, undefined, false);
>>>>>>> 2e5a770f

  const api = useBackendAPI();
  const { toast } = useToast();

  const [flowVersions, setFlowVersions] = useState<Graph[] | null>(null);
  const [selectedVersion, setSelectedFlowVersion] = useState(
    flowVersion ?? "all",
  );
  const selectedFlowVersion: Graph | undefined = flowVersions?.find(
    (v) =>
      v.version ==
      (selectedVersion == "all" ? flow.graph_version : selectedVersion),
  );

  const [isDeleteModalOpen, setIsDeleteModalOpen] = useState(false);
  const [isRunnerInputOpen, setIsRunnerInputOpen] = useState(false);
  const isDisabled = !selectedFlowVersion;

  const getBlockInputsAndOutputs = useCallback(() => {
    const inputBlocks = filterBlocksByType(
      nodes,
      (node) => node.data.uiType === BlockUIType.INPUT,
    );

    const outputBlocks = filterBlocksByType(
      nodes,
      (node) => node.data.uiType === BlockUIType.OUTPUT,
    );

    const inputs = inputBlocks.map((node) => ({
      id: node.id,
      type: "input" as const,
      inputSchema: node.data.inputSchema as BlockIORootSchema,
      hardcodedValues: {
        name: (node.data.hardcodedValues as any).name || "",
        description: (node.data.hardcodedValues as any).description || "",
        value: (node.data.hardcodedValues as any).value,
        placeholder_values:
          (node.data.hardcodedValues as any).placeholder_values || [],
      },
    }));

    const outputs = outputBlocks.map((node) => ({
      id: node.id,
      type: "output" as const,
      hardcodedValues: {
        name: (node.data.hardcodedValues as any).name || "Output",
        description:
          (node.data.hardcodedValues as any).description ||
          "Output from the agent",
        value: (node.data.hardcodedValues as any).value,
      },
      result: (node.data.executionResults as any)?.at(-1)?.data?.output,
    }));

    return { inputs, outputs };
  }, [nodes]);

  useEffect(() => {
    api
      .getGraphAllVersions(flow.graph_id)
      .then((result) => setFlowVersions(result));
  }, [flow.graph_id, api]);

  const openRunnerInput = () => setIsRunnerInputOpen(true);

  const runOrOpenInput = () => {
    const { inputs } = getBlockInputsAndOutputs();
    if (inputs.length > 0) {
      openRunnerInput();
    } else {
      requestSaveAndRun();
    }
  };

  const handleInputChange = useCallback(
    (nodeId: string, field: string, value: any) => {
      setNodes((nds) =>
        nds.map((node) => {
          if (node.id === nodeId) {
            return {
              ...node,
              data: {
                ...node.data,
                hardcodedValues: {
                  ...(node.data.hardcodedValues as any),
                  [field]: value,
                },
              },
            };
          }
          return node;
        }),
      );
    },
    [setNodes],
  );

  return (
    <Card {...props}>
      <CardHeader className="">
        <CardTitle>
          {flow.name} <span className="font-light">v{flow.graph_version}</span>
        </CardTitle>
        <div className="flex flex-col space-y-2 py-6">
          {(flowVersions?.length ?? 0) > 1 && (
            <DropdownMenu>
              <DropdownMenuTrigger asChild>
                <Button variant="outline">
                  <ClockIcon className="mr-2" />
                  {selectedVersion == "all"
                    ? "All versions"
                    : `Version ${selectedVersion}`}
                </Button>
              </DropdownMenuTrigger>
              <DropdownMenuContent className="w-56">
                <DropdownMenuLabel>Choose a version</DropdownMenuLabel>
                <DropdownMenuSeparator />
                <DropdownMenuRadioGroup
                  value={String(selectedVersion)}
                  onValueChange={(choice) =>
                    setSelectedFlowVersion(
                      choice == "all" ? choice : Number(choice),
                    )
                  }
                >
                  <DropdownMenuRadioItem value="all">
                    All versions
                  </DropdownMenuRadioItem>
                  {flowVersions?.map((v) => (
                    <DropdownMenuRadioItem
                      key={v.version}
                      value={v.version.toString()}
                    >
                      Version {v.version}
                      {v.is_active ? " (active)" : ""}
                    </DropdownMenuRadioItem>
                  ))}
                </DropdownMenuRadioGroup>
              </DropdownMenuContent>
            </DropdownMenu>
          )}
<<<<<<< HEAD
          <Link
            className={buttonVariants({ variant: "default" })}
            href={`/build?flowID=${flow.graph_id}&flowVersion=${flow.graph_version}`}
          >
            <Pencil2Icon className="mr-2" />
            Open in Builder
          </Link>
          <Button
            variant="outline"
            className="px-2.5"
            title="Export to a JSON-file"
            data-testid="export-button"
            onClick={async () =>
              exportAsJSONFile(
                safeCopyGraph(
                  flowVersions!.find(
                    (v) => v.version == selectedFlowVersion!.version,
                  )!,
                  await api.getBlocks(),
                ),
                `${flow.name}_v${selectedFlowVersion!.version}.json`,
              )
            }
          >
            <ExitIcon className="mr-2" /> Export
          </Button>
=======
          {flow.can_access_graph && (
            <Link
              className={buttonVariants({ variant: "default" })}
              href={`/build?flowID=${flow.agent_id}&flowVersion=${flow.agent_version}`}
            >
              <Pencil2Icon className="mr-2" />
              Open in Builder
            </Link>
          )}
          {flow.can_access_graph && (
            <Button
              variant="outline"
              className="px-2.5"
              title="Export to a JSON-file"
              data-testid="export-button"
              onClick={() =>
                api
                  .getGraph(flow.agent_id, selectedFlowVersion!.version, true)
                  .then((graph) =>
                    exportAsJSONFile(
                      graph,
                      `${flow.name}_v${selectedFlowVersion!.version}.json`,
                    ),
                  )
              }
            >
              <ExitIcon className="mr-2" /> Export
            </Button>
          )}
>>>>>>> 2e5a770f
          <Button
            variant="secondary"
            className="bg-purple-500 text-white hover:bg-purple-700"
            onClick={isRunning ? requestStopRun : runOrOpenInput}
            disabled={isDisabled}
            title={!isRunning ? "Run Agent" : "Stop Agent"}
          >
            <PlayIcon className="mr-2" />
            {isRunning ? "Stop Agent" : "Run Agent"}
          </Button>
          {flow.can_access_graph && (
            <Button
              variant="destructive"
              onClick={() => setIsDeleteModalOpen(true)}
              data-testid="delete-button"
            >
              <TrashIcon className="mr-2" />
              Delete Agent
            </Button>
          )}
        </div>
      </CardHeader>
      <CardContent>
        <FlowRunsStats
          flows={[flow]}
          executions={executions.filter(
            (execution) =>
              execution.graph_id == flow.graph_id &&
              (selectedVersion == "all" ||
                execution.graph_version == selectedVersion),
          )}
        />
      </CardContent>
      <Dialog open={isDeleteModalOpen} onOpenChange={setIsDeleteModalOpen}>
        <DialogContent>
          <DialogHeader>
            <DialogTitle>Delete Agent</DialogTitle>
            <DialogDescription>
              Are you sure you want to delete this agent? <br />
              This action cannot be undone.
            </DialogDescription>
          </DialogHeader>
          <DialogFooter>
            <Button
              variant="outline"
              onClick={() => setIsDeleteModalOpen(false)}
            >
              Cancel
            </Button>
            <Button
              variant="destructive"
              onClick={() => {
<<<<<<< HEAD
                api.deleteGraph(flow.graph_id).then(() => {
                  setIsDeleteModalOpen(false);
                  refresh();
                });
=======
                api
                  .updateLibraryAgent(flow.id, { is_deleted: true })
                  .then(() => {
                    setIsDeleteModalOpen(false);
                    refresh();
                  });
>>>>>>> 2e5a770f
              }}
            >
              Delete
            </Button>
          </DialogFooter>
        </DialogContent>
      </Dialog>
      <RunnerInputUI
        isOpen={isRunnerInputOpen}
        onClose={() => setIsRunnerInputOpen(false)}
        blockInputs={getBlockInputsAndOutputs().inputs}
        onInputChange={handleInputChange}
        onRun={() => {
          setIsRunnerInputOpen(false);
          requestSaveAndRun();
        }}
        isRunning={isRunning}
        scheduledInput={false}
        isScheduling={false}
        onSchedule={async () => {}} // Fixed type error by making async
      />
    </Card>
  );
};
export default FlowInfo;<|MERGE_RESOLUTION|>--- conflicted
+++ resolved
@@ -48,32 +48,8 @@
     refresh: () => void;
   }
 > = ({ flow, executions, flowVersion, refresh, ...props }) => {
-<<<<<<< HEAD
-  const {
-    agentName,
-    setAgentName,
-    agentDescription,
-    setAgentDescription,
-    savedAgent,
-    availableNodes,
-    availableFlows,
-    getOutputType,
-    requestSave,
-    requestSaveAndRun,
-    requestStopRun,
-    scheduleRunner,
-    isRunning,
-    isScheduling,
-    setIsScheduling,
-    nodes,
-    setNodes,
-    edges,
-    setEdges,
-  } = useAgentGraph(flow.graph_id, flow.graph_version, undefined, false);
-=======
   const { requestSaveAndRun, requestStopRun, isRunning, nodes, setNodes } =
-    useAgentGraph(flow.agent_id, flow.agent_version, undefined, false);
->>>>>>> 2e5a770f
+    useAgentGraph(flow.graph_id, flow.graph_version, undefined, false);
 
   const api = useBackendAPI();
   const { toast } = useToast();
@@ -216,38 +192,10 @@
               </DropdownMenuContent>
             </DropdownMenu>
           )}
-<<<<<<< HEAD
-          <Link
-            className={buttonVariants({ variant: "default" })}
-            href={`/build?flowID=${flow.graph_id}&flowVersion=${flow.graph_version}`}
-          >
-            <Pencil2Icon className="mr-2" />
-            Open in Builder
-          </Link>
-          <Button
-            variant="outline"
-            className="px-2.5"
-            title="Export to a JSON-file"
-            data-testid="export-button"
-            onClick={async () =>
-              exportAsJSONFile(
-                safeCopyGraph(
-                  flowVersions!.find(
-                    (v) => v.version == selectedFlowVersion!.version,
-                  )!,
-                  await api.getBlocks(),
-                ),
-                `${flow.name}_v${selectedFlowVersion!.version}.json`,
-              )
-            }
-          >
-            <ExitIcon className="mr-2" /> Export
-          </Button>
-=======
           {flow.can_access_graph && (
             <Link
               className={buttonVariants({ variant: "default" })}
-              href={`/build?flowID=${flow.agent_id}&flowVersion=${flow.agent_version}`}
+              href={`/build?flowID=${flow.graph_id}&flowVersion=${flow.graph_version}`}
             >
               <Pencil2Icon className="mr-2" />
               Open in Builder
@@ -261,7 +209,7 @@
               data-testid="export-button"
               onClick={() =>
                 api
-                  .getGraph(flow.agent_id, selectedFlowVersion!.version, true)
+                  .getGraph(flow.graph_id, selectedFlowVersion!.version, true)
                   .then((graph) =>
                     exportAsJSONFile(
                       graph,
@@ -273,7 +221,6 @@
               <ExitIcon className="mr-2" /> Export
             </Button>
           )}
->>>>>>> 2e5a770f
           <Button
             variant="secondary"
             className="bg-purple-500 text-white hover:bg-purple-700"
@@ -326,19 +273,12 @@
             <Button
               variant="destructive"
               onClick={() => {
-<<<<<<< HEAD
-                api.deleteGraph(flow.graph_id).then(() => {
-                  setIsDeleteModalOpen(false);
-                  refresh();
-                });
-=======
                 api
                   .updateLibraryAgent(flow.id, { is_deleted: true })
                   .then(() => {
                     setIsDeleteModalOpen(false);
                     refresh();
                   });
->>>>>>> 2e5a770f
               }}
             >
               Delete
