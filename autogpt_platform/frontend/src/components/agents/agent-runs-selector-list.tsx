"use client";
import React, { useState } from "react";
import { Plus } from "lucide-react";

import { cn } from "@/lib/utils";
import {
  GraphExecutionID,
  GraphExecutionMeta,
<<<<<<< HEAD
  GraphMeta,
  LibraryAgentPreset,
  LibraryAgentPresetID,
=======
  LibraryAgent,
>>>>>>> 2e5a770f
  Schedule,
  ScheduleID,
} from "@/lib/autogpt-server-api";

import { ScrollArea } from "@/components/ui/scroll-area";
import { Button } from "@/components/agptui/Button";
import { Badge } from "@/components/ui/badge";

import { AgentRunsViewSelection } from "@/app/library/agents/[id]/page";
import { agentRunStatusMap } from "@/components/agents/agent-run-status-chip";
import AgentRunSummaryCard from "@/components/agents/agent-run-summary-card";

interface AgentRunsSelectorListProps {
  agent: LibraryAgent;
  agentRuns: GraphExecutionMeta[];
  agentPresets: LibraryAgentPreset[];
  schedules: Schedule[];
<<<<<<< HEAD
  selectedView: AgentRunsViewSelection;
  onSelectRun: (id: GraphExecutionID) => void;
  onSelectPreset: (id: LibraryAgentPresetID) => void;
  onSelectSchedule: (schedule: Schedule) => void;
  onSelectDraftNewRun: () => void;
  onDeleteRun: (id: GraphExecutionID) => void;
  onDeleteSchedule: (id: ScheduleID) => void;
  onPinAsPreset: (run: GraphExecutionMeta) => void;
=======
  selectedView: { type: "run" | "schedule"; id?: string };
  allowDraftNewRun?: boolean;
  onSelectRun: (id: GraphExecutionID) => void;
  onSelectSchedule: (schedule: Schedule) => void;
  onSelectDraftNewRun: () => void;
  onDeleteRun: (id: GraphExecutionMeta) => void;
  onDeleteSchedule: (id: ScheduleID) => void;
>>>>>>> 2e5a770f
  className?: string;
}

export default function AgentRunsSelectorList({
  agent,
  agentRuns,
  agentPresets,
  schedules,
  selectedView,
  allowDraftNewRun = true,
  onSelectRun,
  onSelectPreset,
  onSelectSchedule,
  onSelectDraftNewRun,
  onDeleteRun,
  onDeleteSchedule,
<<<<<<< HEAD
  onPinAsPreset,
=======
>>>>>>> 2e5a770f
  className,
}: AgentRunsSelectorListProps): React.ReactElement {
  const [activeListTab, setActiveListTab] = useState<"runs" | "scheduled">(
    "runs",
  );

  return (
    <aside className={cn("flex flex-col gap-4", className)}>
<<<<<<< HEAD
      <Button
        size="card"
        className={
          "mb-4 hidden h-16 w-72 items-center gap-2 py-6 lg:flex xl:w-80 " +
          (selectedView.type == "run" && !selectedView.id
            ? "agpt-card-selected text-accent"
            : "")
        }
        onClick={onSelectDraftNewRun}
      >
        <Plus className="h-6 w-6" />
        <span>New run</span>
      </Button>
=======
      {allowDraftNewRun && (
        <Button
          size="card"
          className={
            "mb-4 hidden h-16 w-72 items-center gap-2 py-6 lg:flex xl:w-80 " +
            (selectedView.type == "run" && !selectedView.id
              ? "agpt-card-selected text-accent"
              : "")
          }
          onClick={onSelectDraftNewRun}
        >
          <Plus className="h-6 w-6" />
          <span>New run</span>
        </Button>
      )}
>>>>>>> 2e5a770f

      <div className="flex gap-2">
        <Badge
          variant={activeListTab === "runs" ? "secondary" : "outline"}
          className="cursor-pointer gap-2 rounded-full text-base"
          onClick={() => setActiveListTab("runs")}
        >
          <span>Runs</span>
          <span className="text-neutral-600">{agentRuns.length}</span>
        </Badge>

        <Badge
          variant={activeListTab === "scheduled" ? "secondary" : "outline"}
          className="cursor-pointer gap-2 rounded-full text-base"
          onClick={() => setActiveListTab("scheduled")}
        >
          <span>Scheduled</span>
          <span className="text-neutral-600">
            {schedules.filter((s) => s.graph_id === agent.agent_id).length}
          </span>
        </Badge>
      </div>

      {/* Runs / Schedules list */}
      <ScrollArea className="lg:h-[calc(100vh-200px)]">
        <div className="flex gap-2 lg:flex-col">
          {/* New Run button - only in small layouts */}
<<<<<<< HEAD
          <Button
            size="card"
            className={
              "flex h-28 w-40 items-center gap-2 py-6 lg:hidden " +
              (selectedView.type == "run" && !selectedView.id
                ? "agpt-card-selected text-accent"
                : "")
            }
            onClick={onSelectDraftNewRun}
          >
            <Plus className="h-6 w-6" />
            <span>New run</span>
          </Button>

          {activeListTab === "runs"
            ? /* FIXME: list presets at the top */ agentRuns.map((run, i) => (
                <AgentRunSummaryCard
                  className="h-28 w-72 lg:h-32 xl:w-80"
                  key={i}
                  status={agentRunStatusMap[run.status]}
                  title={agent.name}
                  timestamp={run.started_at}
                  selected={selectedView.id === run.execution_id}
                  onClick={() => onSelectRun(run.execution_id)}
                  onDelete={() => onDeleteRun(run.execution_id)}
                  onPinAsPreset={() => onPinAsPreset(run)}
                />
              ))
=======
          {allowDraftNewRun && (
            <Button
              size="card"
              className={
                "flex h-28 w-40 items-center gap-2 py-6 lg:hidden " +
                (selectedView.type == "run" && !selectedView.id
                  ? "agpt-card-selected text-accent"
                  : "")
              }
              onClick={onSelectDraftNewRun}
            >
              <Plus className="h-6 w-6" />
              <span>New run</span>
            </Button>
          )}

          {activeListTab === "runs"
            ? agentRuns
                .toSorted(
                  (a, b) => b.started_at.getTime() - a.started_at.getTime(),
                )
                .map((run) => (
                  <AgentRunSummaryCard
                    className="h-28 w-72 lg:h-32 xl:w-80"
                    key={run.id}
                    status={agentRunStatusMap[run.status]}
                    title={agent.name}
                    timestamp={run.started_at}
                    selected={selectedView.id === run.id}
                    onClick={() => onSelectRun(run.id)}
                    onDelete={() => onDeleteRun(run)}
                  />
                ))
>>>>>>> 2e5a770f
            : schedules
                .filter((schedule) => schedule.graph_id === agent.agent_id)
                .map((schedule) => (
                  <AgentRunSummaryCard
                    className="h-28 w-72 lg:h-32 xl:w-80"
<<<<<<< HEAD
                    key={i}
=======
                    key={schedule.id}
>>>>>>> 2e5a770f
                    status="scheduled"
                    title={schedule.name}
                    timestamp={schedule.next_run_time}
                    selected={selectedView.id === schedule.id}
                    onClick={() => onSelectSchedule(schedule)}
                    onDelete={() => onDeleteSchedule(schedule.id)}
                  />
                ))}
        </div>
      </ScrollArea>
    </aside>
  );
}<|MERGE_RESOLUTION|>--- conflicted
+++ resolved
@@ -6,13 +6,9 @@
 import {
   GraphExecutionID,
   GraphExecutionMeta,
-<<<<<<< HEAD
-  GraphMeta,
+  LibraryAgent,
   LibraryAgentPreset,
   LibraryAgentPresetID,
-=======
-  LibraryAgent,
->>>>>>> 2e5a770f
   Schedule,
   ScheduleID,
 } from "@/lib/autogpt-server-api";
@@ -30,24 +26,15 @@
   agentRuns: GraphExecutionMeta[];
   agentPresets: LibraryAgentPreset[];
   schedules: Schedule[];
-<<<<<<< HEAD
   selectedView: AgentRunsViewSelection;
+  allowDraftNewRun?: boolean;
   onSelectRun: (id: GraphExecutionID) => void;
   onSelectPreset: (id: LibraryAgentPresetID) => void;
   onSelectSchedule: (schedule: Schedule) => void;
   onSelectDraftNewRun: () => void;
-  onDeleteRun: (id: GraphExecutionID) => void;
+  onDeleteRun: (id: GraphExecutionMeta) => void;
   onDeleteSchedule: (id: ScheduleID) => void;
   onPinAsPreset: (run: GraphExecutionMeta) => void;
-=======
-  selectedView: { type: "run" | "schedule"; id?: string };
-  allowDraftNewRun?: boolean;
-  onSelectRun: (id: GraphExecutionID) => void;
-  onSelectSchedule: (schedule: Schedule) => void;
-  onSelectDraftNewRun: () => void;
-  onDeleteRun: (id: GraphExecutionMeta) => void;
-  onDeleteSchedule: (id: ScheduleID) => void;
->>>>>>> 2e5a770f
   className?: string;
 }
 
@@ -64,10 +51,7 @@
   onSelectDraftNewRun,
   onDeleteRun,
   onDeleteSchedule,
-<<<<<<< HEAD
   onPinAsPreset,
-=======
->>>>>>> 2e5a770f
   className,
 }: AgentRunsSelectorListProps): React.ReactElement {
   const [activeListTab, setActiveListTab] = useState<"runs" | "scheduled">(
@@ -76,21 +60,6 @@
 
   return (
     <aside className={cn("flex flex-col gap-4", className)}>
-<<<<<<< HEAD
-      <Button
-        size="card"
-        className={
-          "mb-4 hidden h-16 w-72 items-center gap-2 py-6 lg:flex xl:w-80 " +
-          (selectedView.type == "run" && !selectedView.id
-            ? "agpt-card-selected text-accent"
-            : "")
-        }
-        onClick={onSelectDraftNewRun}
-      >
-        <Plus className="h-6 w-6" />
-        <span>New run</span>
-      </Button>
-=======
       {allowDraftNewRun && (
         <Button
           size="card"
@@ -106,7 +75,6 @@
           <span>New run</span>
         </Button>
       )}
->>>>>>> 2e5a770f
 
       <div className="flex gap-2">
         <Badge
@@ -125,7 +93,7 @@
         >
           <span>Scheduled</span>
           <span className="text-neutral-600">
-            {schedules.filter((s) => s.graph_id === agent.agent_id).length}
+            {schedules.filter((s) => s.graph_id === agent.graph_id).length}
           </span>
         </Badge>
       </div>
@@ -134,36 +102,6 @@
       <ScrollArea className="lg:h-[calc(100vh-200px)]">
         <div className="flex gap-2 lg:flex-col">
           {/* New Run button - only in small layouts */}
-<<<<<<< HEAD
-          <Button
-            size="card"
-            className={
-              "flex h-28 w-40 items-center gap-2 py-6 lg:hidden " +
-              (selectedView.type == "run" && !selectedView.id
-                ? "agpt-card-selected text-accent"
-                : "")
-            }
-            onClick={onSelectDraftNewRun}
-          >
-            <Plus className="h-6 w-6" />
-            <span>New run</span>
-          </Button>
-
-          {activeListTab === "runs"
-            ? /* FIXME: list presets at the top */ agentRuns.map((run, i) => (
-                <AgentRunSummaryCard
-                  className="h-28 w-72 lg:h-32 xl:w-80"
-                  key={i}
-                  status={agentRunStatusMap[run.status]}
-                  title={agent.name}
-                  timestamp={run.started_at}
-                  selected={selectedView.id === run.execution_id}
-                  onClick={() => onSelectRun(run.execution_id)}
-                  onDelete={() => onDeleteRun(run.execution_id)}
-                  onPinAsPreset={() => onPinAsPreset(run)}
-                />
-              ))
-=======
           {allowDraftNewRun && (
             <Button
               size="card"
@@ -181,7 +119,7 @@
           )}
 
           {activeListTab === "runs"
-            ? agentRuns
+            ? /* FIXME: list presets at the top */ agentRuns
                 .toSorted(
                   (a, b) => b.started_at.getTime() - a.started_at.getTime(),
                 )
@@ -195,19 +133,15 @@
                     selected={selectedView.id === run.id}
                     onClick={() => onSelectRun(run.id)}
                     onDelete={() => onDeleteRun(run)}
+                    onPinAsPreset={() => onPinAsPreset(run)}
                   />
                 ))
->>>>>>> 2e5a770f
             : schedules
-                .filter((schedule) => schedule.graph_id === agent.agent_id)
+                .filter((schedule) => schedule.graph_id === agent.graph_id)
                 .map((schedule) => (
                   <AgentRunSummaryCard
                     className="h-28 w-72 lg:h-32 xl:w-80"
-<<<<<<< HEAD
-                    key={i}
-=======
                     key={schedule.id}
->>>>>>> 2e5a770f
                     status="scheduled"
                     title={schedule.name}
                     timestamp={schedule.next_run_time}
