"use client";
import React, { useCallback, useMemo } from "react";

import {
  GraphExecutionID,
  GraphMeta,
  Schedule,
} from "@/lib/autogpt-server-api";
import { useBackendAPI } from "@/lib/autogpt-server-api/context";

import type { ButtonAction } from "@/components/agptui/types";
import { Card, CardContent, CardHeader, CardTitle } from "@/components/ui/card";
import { AgentRunStatus } from "@/components/agents/agent-run-status-chip";
import { useToastOnFail } from "@/components/ui/use-toast";
import ActionButtonGroup from "@/components/agptui/action-button-group";
import { Input } from "@/components/ui/input";

export default function AgentScheduleDetailsView({
  graph,
  schedule,
  onForcedRun,
  agentActions,
}: {
  graph: GraphMeta;
  schedule: Schedule;
  onForcedRun: (runID: GraphExecutionID) => void;
<<<<<<< HEAD
  agentActions: { label: string; callback: () => void }[];
=======
  agentActions: ButtonAction[];
>>>>>>> 2e5a770f
}): React.ReactNode {
  const api = useBackendAPI();

  const selectedRunStatus: AgentRunStatus = "scheduled";

  const toastOnFail = useToastOnFail();

  const infoStats: { label: string; value: React.ReactNode }[] = useMemo(() => {
    return [
      {
        label: "Status",
        value:
          selectedRunStatus.charAt(0).toUpperCase() +
          selectedRunStatus.slice(1),
      },
      {
        label: "Scheduled for",
        value: schedule.next_run_time.toLocaleString(),
      },
    ];
  }, [schedule, selectedRunStatus]);

  const agentRunInputs: Record<
    string,
    { title?: string; /* type: BlockIOSubType; */ value: any }
  > = useMemo(() => {
    // TODO: show (link to) preset - https://github.com/Significant-Gravitas/AutoGPT/issues/9168

    // Add type info from agent input schema
    return Object.fromEntries(
      Object.entries(schedule.input_data).map(([k, v]) => [
        k,
        {
          title: graph.input_schema.properties[k].title,
          /* TODO: type: agent.input_schema.properties[k].type */
          value: v,
        },
      ]),
    );
  }, [graph, schedule]);

  const runNow = useCallback(
    () =>
      api
        .executeGraph(graph.id, graph.version, schedule.input_data)
        .then((run) => onForcedRun(run.graph_exec_id))
        .catch(toastOnFail("execute agent")),
    [api, graph, schedule, onForcedRun, toastOnFail],
  );

  const runActions: ButtonAction[] = useMemo(
    () => [{ label: "Run now", callback: () => runNow() }],
    [runNow],
  );

  return (
    <div className="agpt-div flex gap-6">
      <div className="flex flex-1 flex-col gap-4">
        <Card className="agpt-box">
          <CardHeader>
            <CardTitle className="font-poppins text-lg">Info</CardTitle>
          </CardHeader>

          <CardContent>
            <div className="flex justify-stretch gap-4">
              {infoStats.map(({ label, value }) => (
                <div key={label} className="flex-1">
                  <p className="text-sm font-medium text-black">{label}</p>
                  <p className="text-sm text-neutral-600">{value}</p>
                </div>
              ))}
            </div>
          </CardContent>
        </Card>

        <Card className="agpt-box">
          <CardHeader>
            <CardTitle className="font-poppins text-lg">Input</CardTitle>
          </CardHeader>
          <CardContent className="flex flex-col gap-4">
            {agentRunInputs !== undefined ? (
              Object.entries(agentRunInputs).map(([key, { title, value }]) => (
                <div key={key} className="flex flex-col gap-1.5">
                  <label className="text-sm font-medium">{title || key}</label>
                  <Input
                    defaultValue={value}
                    className="rounded-full"
                    disabled
                  />
                </div>
              ))
            ) : (
              <p>Loading...</p>
            )}
          </CardContent>
        </Card>
      </div>

      {/* Run / Agent Actions */}
      <aside className="w-48 xl:w-56">
        <div className="flex flex-col gap-8">
          <ActionButtonGroup title="Run actions" actions={runActions} />

          <ActionButtonGroup title="Agent actions" actions={agentActions} />
        </div>
      </aside>
    </div>
  );
}<|MERGE_RESOLUTION|>--- conflicted
+++ resolved
@@ -24,11 +24,7 @@
   graph: GraphMeta;
   schedule: Schedule;
   onForcedRun: (runID: GraphExecutionID) => void;
-<<<<<<< HEAD
-  agentActions: { label: string; callback: () => void }[];
-=======
   agentActions: ButtonAction[];
->>>>>>> 2e5a770f
 }): React.ReactNode {
   const api = useBackendAPI();
 
