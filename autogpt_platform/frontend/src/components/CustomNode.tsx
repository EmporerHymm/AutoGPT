import React, {
  useState,
  useEffect,
  useCallback,
  useRef,
  useContext,
} from "react";
import { NodeProps, useReactFlow, Node, Edge } from "@xyflow/react";
import "@xyflow/react/dist/style.css";
import "./customnode.css";
import InputModalComponent from "./InputModalComponent";
import OutputModalComponent from "./OutputModalComponent";
import {
  BlockIORootSchema,
  BlockIOStringSubSchema,
  Category,
  NodeExecutionResult,
  BlockUIType,
  BlockCost,
} from "@/lib/autogpt-server-api/types";
import {
  beautifyString,
  cn,
  getValue,
  hasNonNullNonObjectValue,
  parseKeys,
  setNestedProperty,
} from "@/lib/utils";
import { Button } from "@/components/ui/button";
import { Switch } from "@/components/ui/switch";
import { TextRenderer } from "@/components/ui/render";
import { history } from "./history";
import NodeHandle from "./NodeHandle";
import {
  NodeGenericInputField,
  NodeTextBoxInput,
} from "./node-input-components";
import { getPrimaryCategoryColor } from "@/lib/utils";
import { FlowContext } from "./Flow";
import { Badge } from "./ui/badge";
import NodeOutputs from "./NodeOutputs";
import SchemaTooltip from "./SchemaTooltip";
import { IconCoin } from "./ui/icons";
import * as Separator from "@radix-ui/react-separator";
import * as ContextMenu from "@radix-ui/react-context-menu";
import {
  DotsVerticalIcon,
  TrashIcon,
  CopyIcon,
  ExitIcon,
} from "@radix-ui/react-icons";

export type ConnectionData = Array<{
  edge_id: string;
  source: string;
  sourceHandle: string;
  target: string;
  targetHandle: string;
}>;

export type CustomNodeData = {
  blockType: string;
  blockCosts: BlockCost[];
  title: string;
  description: string;
  categories: Category[];
  inputSchema: BlockIORootSchema;
  outputSchema: BlockIORootSchema;
  hardcodedValues: { [key: string]: any };
  connections: ConnectionData;
  isOutputOpen: boolean;
  status?: NodeExecutionResult["status"];
  /** executionResults contains outputs across multiple executions
   * with the last element being the most recent output */
  executionResults?: {
    execId: string;
    data: NodeExecutionResult["output_data"];
  }[];
  block_id: string;
  backend_id?: string;
  errors?: { [key: string]: string };
  isOutputStatic?: boolean;
  uiType: BlockUIType;
};

export type CustomNode = Node<CustomNodeData, "custom">;

export function CustomNode({
  data,
  id,
  width,
  height,
  selected,
}: NodeProps<CustomNode>) {
  const [isOutputOpen, setIsOutputOpen] = useState(data.isOutputOpen || false);
  const [isAdvancedOpen, setIsAdvancedOpen] = useState(false);
  const [isModalOpen, setIsModalOpen] = useState(false);
  const [activeKey, setActiveKey] = useState<string | null>(null);
  const [inputModalValue, setInputModalValue] = useState<string>("");
  const [isOutputModalOpen, setIsOutputModalOpen] = useState(false);
  const { updateNodeData, deleteElements, addNodes, getNode } = useReactFlow<
    CustomNode,
    Edge
  >();
  const isInitialSetup = useRef(true);
  const flowContext = useContext(FlowContext);
  let nodeFlowId = "";

  if (data.uiType === BlockUIType.AGENT) {
    // Display the graph's schema instead AgentExecutorBlock's schema.
    data.inputSchema = data.hardcodedValues?.input_schema || {};
    data.outputSchema = data.hardcodedValues?.output_schema || {};
    nodeFlowId = data.hardcodedValues?.graph_id || nodeFlowId;
  }

  if (!flowContext) {
    throw new Error("FlowContext consumer must be inside FlowEditor component");
  }

  const { setIsAnyModalOpen, getNextNodeId } = flowContext;

  useEffect(() => {
    if (data.executionResults || data.status) {
      setIsOutputOpen(true);
    }
  }, [data.executionResults, data.status]);

  useEffect(() => {
    setIsOutputOpen(data.isOutputOpen);
  }, [data.isOutputOpen]);

  useEffect(() => {
    setIsAnyModalOpen?.(isModalOpen || isOutputModalOpen);
  }, [isModalOpen, isOutputModalOpen, data, setIsAnyModalOpen]);

  useEffect(() => {
    isInitialSetup.current = false;
  }, []);

  const setHardcodedValues = (values: any) => {
    updateNodeData(id, { hardcodedValues: values });
  };

  const setErrors = (errors: { [key: string]: string }) => {
    updateNodeData(id, { errors });
  };

  const toggleOutput = (checked: boolean) => {
    setIsOutputOpen(checked);
  };

  const toggleAdvancedSettings = (checked: boolean) => {
    setIsAdvancedOpen(checked);
  };

  const generateOutputHandles = (
    schema: BlockIORootSchema,
    nodeType: BlockUIType,
  ) => {
    if (
      !schema?.properties ||
      nodeType === BlockUIType.OUTPUT ||
      nodeType === BlockUIType.NOTE
    )
      return null;
    const keys = Object.keys(schema.properties);
    return keys.map((key) => (
      <div key={key}>
        <NodeHandle
          keyName={key}
          isConnected={isOutputHandleConnected(key)}
          schema={schema.properties[key]}
          side="right"
        />
      </div>
    ));
  };

  const generateInputHandles = (
    schema: BlockIORootSchema,
    nodeType: BlockUIType,
  ) => {
    if (!schema?.properties) return null;
    let keys = Object.entries(schema.properties);
    switch (nodeType) {
      case BlockUIType.NOTE:
        // For NOTE blocks, don't render any input handles
        const [noteKey, noteSchema] = keys[0];
        return (
          <div key={noteKey}>
            <NodeTextBoxInput
              className=""
              selfKey={noteKey}
              schema={noteSchema as BlockIOStringSubSchema}
              value={getValue(noteKey, data.hardcodedValues)}
              handleInputChange={handleInputChange}
              handleInputClick={handleInputClick}
              error={data.errors?.[noteKey] ?? ""}
              displayName={noteSchema.title || beautifyString(noteKey)}
            />
          </div>
        );

      default:
        const getInputPropKey = (key: string) =>
          nodeType == BlockUIType.AGENT ? `data.${key}` : key;

        return keys.map(([propKey, propSchema]) => {
          const isRequired = data.inputSchema.required?.includes(propKey);
          const isAdvanced = propSchema.advanced;
          const isHidden = propSchema.hidden;
          const isConnectable =
            // No input connection handles on INPUT and WEBHOOK blocks
            ![BlockUIType.INPUT, BlockUIType.WEBHOOK].includes(nodeType) &&
            // No input connection handles for credentials
            propKey !== "credentials" &&
            // For OUTPUT blocks, only show the 'value' (hides 'name') input connection handle
            !(nodeType == BlockUIType.OUTPUT && propKey == "name");
          const isConnected = isInputHandleConnected(propKey);
          return (
            !isHidden &&
            (isRequired || isAdvancedOpen || isConnected || !isAdvanced) && (
              <div key={propKey} data-id={`input-handle-${propKey}`}>
                {isConnectable ? (
                  <NodeHandle
                    keyName={propKey}
                    isConnected={isConnected}
                    isRequired={isRequired}
                    schema={propSchema}
                    side="left"
                  />
                ) : (
                  propKey != "credentials" && (
                    <div className="flex gap-1">
                      <span className="text-m green mb-0 text-gray-900 dark:text-gray-100">
                        {propSchema.title || beautifyString(propKey)}
                      </span>
                      <SchemaTooltip description={propSchema.description} />
                    </div>
                  )
                )}
                {isConnected || (
                  <NodeGenericInputField
                    nodeId={id}
                    propKey={getInputPropKey(propKey)}
                    propSchema={propSchema}
                    currentValue={getValue(
                      getInputPropKey(propKey),
                      data.hardcodedValues,
                    )}
                    connections={data.connections}
                    handleInputChange={handleInputChange}
                    handleInputClick={handleInputClick}
                    errors={data.errors ?? {}}
                    displayName={propSchema.title || beautifyString(propKey)}
                  />
                )}
              </div>
            )
          );
        });
    }
  };
  const handleInputChange = (path: string, value: any) => {
    const keys = parseKeys(path);
    const newValues = JSON.parse(JSON.stringify(data.hardcodedValues));
    let current = newValues;

    for (let i = 0; i < keys.length - 1; i++) {
      const { key: currentKey, index } = keys[i];
      if (index !== undefined) {
        if (!current[currentKey]) current[currentKey] = [];
        if (!current[currentKey][index]) current[currentKey][index] = {};
        current = current[currentKey][index];
      } else {
        if (!current[currentKey]) current[currentKey] = {};
        current = current[currentKey];
      }
    }

    const lastKey = keys[keys.length - 1];
    if (lastKey.index !== undefined) {
      if (!current[lastKey.key]) current[lastKey.key] = [];
      current[lastKey.key][lastKey.index] = value;
    } else {
      current[lastKey.key] = value;
    }

    if (!isInitialSetup.current) {
      history.push({
        type: "UPDATE_INPUT",
        payload: { nodeId: id, oldValues: data.hardcodedValues, newValues },
        undo: () => setHardcodedValues(data.hardcodedValues),
        redo: () => setHardcodedValues(newValues),
      });
    }

    setHardcodedValues(newValues);
    const errors = data.errors || {};
    // Remove error with the same key
    setNestedProperty(errors, path, null);
    setErrors({ ...errors });
  };

  const isInputHandleConnected = (key: string) => {
    return (
      data.connections &&
      data.connections.some((conn: any) => {
        if (typeof conn === "string") {
          const [_source, target] = conn.split(" -> ");
          return target.includes(key) && target.includes(data.title);
        }
        return conn.target === id && conn.targetHandle === key;
      })
    );
  };

  const isOutputHandleConnected = (key: string) => {
    return (
      data.connections &&
      data.connections.some((conn: any) => {
        if (typeof conn === "string") {
          const [source, _target] = conn.split(" -> ");
          return source.includes(key) && source.includes(data.title);
        }
        return conn.source === id && conn.sourceHandle === key;
      })
    );
  };

  const handleInputClick = (key: string) => {
    console.debug(`Opening modal for key: ${key}`);
    setActiveKey(key);
    const value = getValue(key, data.hardcodedValues);
    setInputModalValue(
      typeof value === "object" ? JSON.stringify(value, null, 2) : value,
    );
    setIsModalOpen(true);
  };

  const handleModalSave = (value: string) => {
    if (activeKey) {
      try {
        const parsedValue = JSON.parse(value);
        handleInputChange(activeKey, parsedValue);
      } catch (error) {
        handleInputChange(activeKey, value);
      }
    }
    setIsModalOpen(false);
    setActiveKey(null);
  };

  const handleOutputClick = () => {
    setIsOutputModalOpen(true);
  };

  const deleteNode = useCallback(() => {
    console.debug("Deleting node:", id);

    // Remove the node
    deleteElements({ nodes: [{ id }] });
  }, [id, deleteElements]);

  const copyNode = useCallback(() => {
    const newId = getNextNodeId();
    const currentNode = getNode(id);

    if (!currentNode) {
      console.error("Cannot copy node: current node not found");
      return;
    }

    const verticalOffset = height ?? 100;

    const newNode: CustomNode = {
      id: newId,
      type: currentNode.type,
      position: {
        x: currentNode.position.x,
        y: currentNode.position.y - verticalOffset - 20,
      },
      data: {
        ...data,
        title: `${data.title} (Copy)`,
        block_id: data.block_id,
        connections: [],
        isOutputOpen: false,
      },
    };

    addNodes(newNode);

    history.push({
      type: "ADD_NODE",
      payload: { node: { ...newNode, ...newNode.data } as CustomNodeData },
      undo: () => deleteElements({ nodes: [{ id: newId }] }),
      redo: () => addNodes(newNode),
    });
  }, [id, data, height, addNodes, deleteElements, getNode, getNextNodeId]);

  const hasConfigErrors = data.errors && hasNonNullNonObjectValue(data.errors);
  const outputData = data.executionResults?.at(-1)?.data;
  const hasOutputError =
    typeof outputData === "object" &&
    outputData !== null &&
    "error" in outputData;

  useEffect(() => {
    if (hasConfigErrors) {
      const filteredErrors = Object.fromEntries(
        Object.entries(data.errors || {}).filter(([, value]) =>
          hasNonNullNonObjectValue(value),
        ),
      );
      console.error(
        "Block configuration errors for",
        data.title,
        ":",
        filteredErrors,
      );
    }
    if (hasOutputError) {
      console.error(
        "Block output contains error for",
        data.title,
        ":",
        outputData.error,
      );
    }
  }, [hasConfigErrors, hasOutputError, data.errors, outputData, data.title]);

  const blockClasses = [
    "custom-node",
    "dark-theme",
    "rounded-xl",
    "bg-white/[.9] dark:bg-gray-800/[.9]",
    "border border-gray-300 dark:border-gray-600",
    data.uiType === BlockUIType.NOTE ? "w-[300px]" : "w-[500px]",
    data.uiType === BlockUIType.NOTE
      ? "bg-yellow-100 dark:bg-yellow-900"
      : "bg-white dark:bg-gray-800",
    selected ? "shadow-2xl" : "",
  ]
    .filter(Boolean)
    .join(" ");

  const errorClass =
    hasConfigErrors || hasOutputError
      ? "border-red-200 dark:border-red-800 border-2"
      : "";

  const statusClass = (() => {
    if (hasConfigErrors || hasOutputError)
      return "border-red-200 dark:border-red-800 border-4";
    switch (data.status?.toLowerCase()) {
      case "completed":
        return "border-green-200 dark:border-green-800 border-4";
      case "running":
        return "border-yellow-200 dark:border-yellow-800 border-4";
      case "failed":
        return "border-red-200 dark:border-red-800 border-4";
      case "incomplete":
        return "border-purple-200 dark:border-purple-800 border-4";
      case "queued":
        return "border-cyan-200 dark:border-cyan-800 border-4";
      default:
        return "";
    }
  })();

  const statusBackgroundClass = (() => {
    if (hasConfigErrors || hasOutputError) return "bg-red-200 dark:bg-red-800";
    switch (data.status?.toLowerCase()) {
      case "completed":
        return "bg-green-200 dark:bg-green-800";
      case "running":
        return "bg-yellow-200 dark:bg-yellow-800";
      case "failed":
        return "bg-red-200 dark:bg-red-800";
      case "incomplete":
        return "bg-purple-200 dark:bg-purple-800";
      case "queued":
        return "bg-cyan-200 dark:bg-cyan-800";
      default:
        return "";
    }
  })();

  const hasAdvancedFields =
    data.inputSchema &&
    Object.entries(data.inputSchema.properties).some(([key, value]) => {
      return (
        value.advanced === true && !data.inputSchema.required?.includes(key)
      );
    });

  const inputValues = data.hardcodedValues;

  const isCostFilterMatch = (costFilter: any, inputValues: any): boolean => {
    /*
      Filter rules:
      - If costFilter is an object, then check if costFilter is the subset of inputValues
      - Otherwise, check if costFilter is equal to inputValues.
      - Undefined, null, and empty string are considered as equal.
    */
    return typeof costFilter === "object" && typeof inputValues === "object"
      ? Object.entries(costFilter).every(
          ([k, v]) =>
            (!v && !inputValues[k]) || isCostFilterMatch(v, inputValues[k]),
        )
      : costFilter === inputValues;
  };

  const blockCost =
    data.blockCosts &&
    data.blockCosts.find((cost) =>
      isCostFilterMatch(cost.cost_filter, inputValues),
    );

  const LineSeparator = () => (
    <div className="bg-white pt-6 dark:bg-gray-800">
      <Separator.Root className="h-[1px] w-full bg-gray-300 dark:bg-gray-600"></Separator.Root>
    </div>
  );

  const ContextMenuContent = () => (
    <ContextMenu.Content className="z-10 rounded-xl border bg-white p-1 shadow-md dark:bg-gray-800">
      <ContextMenu.Item
        onSelect={copyNode}
        className="flex cursor-pointer items-center rounded-md px-3 py-2 hover:bg-gray-100 dark:hover:bg-gray-700"
      >
        <CopyIcon className="mr-2 h-5 w-5 dark:text-gray-100" />
        <span className="dark:text-gray-100">Copy</span>
      </ContextMenu.Item>
      {nodeFlowId && (
        <ContextMenu.Item
          onSelect={() => window.open(`/build?flowID=${nodeFlowId}`)}
          className="flex cursor-pointer items-center rounded-md px-3 py-2 hover:bg-gray-100 dark:hover:bg-gray-700"
        >
          <ExitIcon className="mr-2 h-5 w-5 dark:text-gray-100" />
          <span className="dark:text-gray-100">Open agent</span>
        </ContextMenu.Item>
      )}
      <ContextMenu.Separator className="my-1 h-px bg-gray-300 dark:bg-gray-600" />
      <ContextMenu.Item
        onSelect={deleteNode}
        className="flex cursor-pointer items-center rounded-md px-3 py-2 text-red-500 hover:bg-gray-100 dark:hover:bg-gray-700"
      >
        <TrashIcon className="mr-2 h-5 w-5 text-red-500 dark:text-red-400" />
        <span className="dark:text-red-400">Delete</span>
      </ContextMenu.Item>
    </ContextMenu.Content>
  );

  const onContextButtonTrigger = (e: React.MouseEvent) => {
    e.preventDefault();
    const rect = e.currentTarget.getBoundingClientRect();
    const event = new MouseEvent("contextmenu", {
      bubbles: true,
      clientX: rect.left + rect.width / 2,
      clientY: rect.top + rect.height / 2,
    });
    e.currentTarget.dispatchEvent(event);
  };

  const stripeColor = getPrimaryCategoryColor(data.categories);

  const nodeContent = () => (
    <div
      className={`${blockClasses} ${errorClass} ${statusClass}`}
      data-id={`custom-node-${id}`}
      z-index={1}
    >
      {/* Header */}
      <div
        className={`flex h-24 border-b border-gray-300 dark:border-gray-600 ${data.uiType === BlockUIType.NOTE ? "bg-yellow-100 dark:bg-yellow-900" : "bg-white dark:bg-gray-800"} items-center rounded-t-xl`}
      >
        {/* Color Stripe */}
        <div className={`-ml-px h-full w-3 rounded-tl-xl ${stripeColor}`}></div>

        <div className="flex w-full flex-col">
          <div className="flex flex-row items-center justify-between">
<<<<<<< HEAD
            <div className="font-roboto flex items-center px-3 text-lg font-semibold text-gray-900 dark:text-gray-100">
              {beautifyString(
                data.blockType?.replace(/Block$/, "") || data.title,
              )}
              <div className="px-2 text-xs text-gray-500 dark:text-gray-400">
=======
            <div className="font-roboto flex items-center px-3 text-lg font-semibold">
              <TextRenderer
                value={beautifyString(
                  data.blockType?.replace(/Block$/, "") || data.title,
                )}
                truncateLengthLimit={80}
              />

              <div className="px-2 text-xs text-gray-500">
>>>>>>> 2121ffd0
                #{id.split("-")[0]}
              </div>
            </div>
          </div>
          {blockCost && (
            <div className="px-3 text-base font-light">
              <span className="ml-auto flex items-center">
                <IconCoin />{" "}
                <span className="m-1 font-medium">{blockCost.cost_amount}</span>{" "}
                credits/{blockCost.cost_type}
              </span>
            </div>
          )}
        </div>
        {data.categories.map((category) => (
          <Badge
            key={category.category}
            variant="outline"
            className={`mr-5 ${getPrimaryCategoryColor([category])} whitespace-nowrap rounded-xl border border-gray-300 opacity-50 dark:border-gray-600`}
          >
            {beautifyString(category.category.toLowerCase())}
          </Badge>
        ))}
        <button
          aria-label="Options"
          className="mr-2 cursor-pointer rounded-full border-none bg-transparent p-1 hover:bg-gray-100 dark:hover:bg-gray-700"
          onClick={onContextButtonTrigger}
        >
          <DotsVerticalIcon className="h-5 w-5 dark:text-gray-100" />
        </button>

        <ContextMenuContent />
      </div>
      {/* Body */}
      <div className="ml-5 mt-6 rounded-b-xl">
        {/* Input Handles */}
        {data.uiType !== BlockUIType.NOTE ? (
          <div
            className="flex w-fit items-start justify-between"
            data-id="input-handles"
          >
            <div>
              {data.inputSchema &&
                generateInputHandles(data.inputSchema, data.uiType)}
            </div>
          </div>
        ) : (
          <div>
            {data.inputSchema &&
              generateInputHandles(data.inputSchema, data.uiType)}
          </div>
        )}

        {/* Advanced Settings */}
        {data.uiType !== BlockUIType.NOTE && hasAdvancedFields && (
          <>
            <LineSeparator />
            <div className="flex items-center justify-between pt-6 text-gray-900 dark:text-gray-100">
              Advanced
              <Switch
                onCheckedChange={toggleAdvancedSettings}
                checked={isAdvancedOpen}
                className="mr-5"
              />
            </div>
          </>
        )}
        {/* Output Handles */}
        {data.uiType !== BlockUIType.NOTE && (
          <>
            <LineSeparator />
            <div className="flex items-start justify-end rounded-b-xl pb-2 pr-2 pt-6">
              <div className="flex-none">
                {data.outputSchema &&
                  generateOutputHandles(data.outputSchema, data.uiType)}
              </div>
            </div>
          </>
        )}
      </div>
      {/* End Body */}
      {/* Footer */}
      <div className="flex rounded-b-xl">
        {/* Display Outputs  */}
        {isOutputOpen && data.uiType !== BlockUIType.NOTE && (
          <div
            data-id="latest-output"
            className={cn(
              "nodrag w-full overflow-hidden break-words",
              statusBackgroundClass,
            )}
          >
            {(data.executionResults?.length ?? 0) > 0 ? (
              <div className="mt-0 rounded-b-xl bg-gray-50 dark:bg-gray-900">
                <LineSeparator />
                <NodeOutputs
                  title="Latest Output"
                  truncateLongData
                  data={data.executionResults!.at(-1)?.data || {}}
                />
                <div className="flex justify-end">
                  <Button
                    variant="ghost"
                    onClick={handleOutputClick}
                    className="border border-gray-300 dark:border-gray-600"
                  >
                    View More
                  </Button>
                </div>
              </div>
            ) : (
              <div className="mt-0 min-h-4 rounded-b-xl bg-white dark:bg-gray-800"></div>
            )}
            <div
              className={cn(
                "flex min-h-12 items-center justify-end",
                statusBackgroundClass,
              )}
            >
              <Badge
                variant="default"
                data-id={`badge-${id}-${data.status}`}
                className={cn(
                  "mr-4 flex min-w-[114px] items-center justify-center rounded-3xl text-center text-xs font-semibold",
                  hasConfigErrors || hasOutputError
                    ? "border-red-600 bg-red-600 text-white"
                    : {
                        "border-green-600 bg-green-600 text-white":
                          data.status === "COMPLETED",
                        "border-yellow-600 bg-yellow-600 text-white":
                          data.status === "RUNNING",
                        "border-red-600 bg-red-600 text-white":
                          data.status === "FAILED",
                        "border-blue-600 bg-blue-600 text-white":
                          data.status === "QUEUED",
                        "border-gray-600 bg-gray-600 font-black":
                          data.status === "INCOMPLETE",
                      },
                )}
              >
                {hasConfigErrors || hasOutputError
                  ? "Error"
                  : data.status
                    ? beautifyString(data.status)
                    : "Not Run"}
              </Badge>
            </div>
          </div>
        )}
      </div>
      <InputModalComponent
        title={activeKey ? `Enter ${beautifyString(activeKey)}` : undefined}
        isOpen={isModalOpen}
        onClose={() => setIsModalOpen(false)}
        onSave={handleModalSave}
        defaultValue={inputModalValue}
        key={activeKey}
      />
      <OutputModalComponent
        isOpen={isOutputModalOpen}
        onClose={() => setIsOutputModalOpen(false)}
        executionResults={data.executionResults?.toReversed() || []}
      />
    </div>
  );

  return (
    <ContextMenu.Root>
      <ContextMenu.Trigger>{nodeContent()}</ContextMenu.Trigger>
    </ContextMenu.Root>
  );
}<|MERGE_RESOLUTION|>--- conflicted
+++ resolved
@@ -581,14 +581,7 @@
 
         <div className="flex w-full flex-col">
           <div className="flex flex-row items-center justify-between">
-<<<<<<< HEAD
-            <div className="font-roboto flex items-center px-3 text-lg font-semibold text-gray-900 dark:text-gray-100">
-              {beautifyString(
-                data.blockType?.replace(/Block$/, "") || data.title,
-              )}
-              <div className="px-2 text-xs text-gray-500 dark:text-gray-400">
-=======
-            <div className="font-roboto flex items-center px-3 text-lg font-semibold">
+            <div className="font-roboto flex items-center px-3 text-lg font-semibold dark:text-gray-100">
               <TextRenderer
                 value={beautifyString(
                   data.blockType?.replace(/Block$/, "") || data.title,
@@ -596,8 +589,7 @@
                 truncateLengthLimit={80}
               />
 
-              <div className="px-2 text-xs text-gray-500">
->>>>>>> 2121ffd0
+              <div className="px-2 text-xs text-gray-500 dark:text-gray-400">
                 #{id.split("-")[0]}
               </div>
             </div>
