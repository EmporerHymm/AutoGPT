--- conflicted
+++ resolved
@@ -65,15 +65,10 @@
 }: {
   children: React.ReactNode;
 }) {
-<<<<<<< HEAD
   const [providers, setProviders] = useState<CredentialsProvidersContextType>(
-    {},
-  );
-=======
-  const [providers, setProviders] =
-    useState<CredentialsProvidersContextType | null>(null);
+    {}, // Allow this not to be set and still be able to save the graph
+  );
   const [providerNames, setProviderNames] = useState<string[]>([]);
->>>>>>> 4ffb99bf
   const { isLoggedIn } = useSupabase();
   const api = useBackendAPI();
   const onFailToast = useToastOnFail();
@@ -226,10 +221,6 @@
 
   // Fetch provider names on mount
   useEffect(() => {
-<<<<<<< HEAD
-    if (!isLoggedIn) {
-      if (isLoggedIn == false) setProviders({});
-=======
     api
       .listProviders()
       .then((names) => {
@@ -240,8 +231,7 @@
 
   useEffect(() => {
     if (!isLoggedIn || providerNames.length === 0) {
-      if (isLoggedIn == false) setProviders(null);
->>>>>>> 4ffb99bf
+      if (isLoggedIn == false) setProviders({});
       return;
     }
 
