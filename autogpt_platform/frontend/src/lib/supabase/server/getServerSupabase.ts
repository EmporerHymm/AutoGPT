<<<<<<< HEAD
import { createServerClient } from "@supabase/ssr";
import { cookieSettings } from "../helpers";
=======
import { createServerClient, type CookieOptions } from "@supabase/ssr";

type Cookies = { name: string; value: string; options?: CookieOptions }[];
>>>>>>> 86361fc1

export async function getServerSupabase() {
  // Need require here, so Next.js doesn't complain about importing this on client side
  // eslint-disable-next-line @typescript-eslint/no-require-imports
  const { cookies } = require("next/headers");
  const cookieStore = await cookies();

  try {
    const supabase = createServerClient(
      process.env.NEXT_PUBLIC_SUPABASE_URL!,
      process.env.NEXT_PUBLIC_SUPABASE_ANON_KEY!,
      {
        cookies: {
          getAll() {
            return cookieStore.getAll();
          },
          setAll(cookiesToSet: Cookies) {
            try {
              cookiesToSet.forEach(({ name, value, options }) =>
                cookieStore.set(name, value, {
                  ...options,
                  ...cookieSettings,
                }),
              );
            } catch {
              // The `setAll` method was called from a Server Component.
              // This can be ignored if you have middleware refreshing
              // user sessions.
            }
          },
        },
      },
    );

    return supabase;
  } catch (error) {
    throw error;
  }
}<|MERGE_RESOLUTION|>--- conflicted
+++ resolved
@@ -1,11 +1,7 @@
-<<<<<<< HEAD
-import { createServerClient } from "@supabase/ssr";
+import { createServerClient, type CookieOptions } from "@supabase/ssr";
 import { cookieSettings } from "../helpers";
-=======
-import { createServerClient, type CookieOptions } from "@supabase/ssr";
 
 type Cookies = { name: string; value: string; options?: CookieOptions }[];
->>>>>>> 86361fc1
 
 export async function getServerSupabase() {
   // Need require here, so Next.js doesn't complain about importing this on client side
