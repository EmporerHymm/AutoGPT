import { SupabaseClient } from "@supabase/supabase-js";
import {
  AnalyticsDetails,
  AnalyticsMetrics,
  APIKey,
  APIKeyCredentials,
  APIKeyPermission,
  Block,
  CreatorsResponse,
  CreatorDetails,
  CreateAPIKeyResponse,
  Credentials,
  CredentialsDeleteNeedConfirmationResponse,
  CredentialsDeleteResponse,
  CredentialsMetaResponse,
  GraphExecution,
  Graph,
  GraphCreatable,
  GraphMeta,
  GraphUpdateable,
  LibraryAgent,
  MyAgentsResponse,
  NodeExecutionResult,
  ProfileDetails,
  Schedule,
  ScheduleCreatable,
  StoreAgentsResponse,
  StoreAgentDetails,
  StoreSubmissionsResponse,
  StoreSubmissionRequest,
  StoreSubmission,
  StoreReviewCreate,
  StoreReview,
  TransactionHistory,
  User,
  NotificationPreferenceDTO,
  UserPasswordCredentials,
  NotificationPreference,
<<<<<<< HEAD
=======
  RefundRequest,
>>>>>>> a0be1658
} from "./types";
import { createBrowserClient } from "@supabase/ssr";
import getServerSupabase from "../supabase/getServerSupabase";
import { filter } from "../../../test-runner-jest.config";

const isClient = typeof window !== "undefined";

export default class BackendAPI {
  private baseUrl: string;
  private wsUrl: string;
  private webSocket: WebSocket | null = null;
  private wsConnecting: Promise<void> | null = null;
  private wsMessageHandlers: Record<string, Set<(data: any) => void>> = {};
  heartbeatInterval: number | null = null;
  readonly HEARTBEAT_INTERVAL = 10_0000; // 100 seconds
  readonly HEARTBEAT_TIMEOUT = 10_000; // 10 seconds
  heartbeatTimeoutId: number | null = null;

  constructor(
    baseUrl: string = process.env.NEXT_PUBLIC_AGPT_SERVER_URL ||
      "http://localhost:8006/api",
    wsUrl: string = process.env.NEXT_PUBLIC_AGPT_WS_SERVER_URL ||
      "ws://localhost:8001/ws",
  ) {
    this.baseUrl = baseUrl;
    this.wsUrl = wsUrl;
  }

  private get supabaseClient(): SupabaseClient | null {
    return isClient
      ? createBrowserClient(
          process.env.NEXT_PUBLIC_SUPABASE_URL!,
          process.env.NEXT_PUBLIC_SUPABASE_ANON_KEY!,
        )
      : getServerSupabase();
  }

  async isAuthenticated(): Promise<boolean> {
    if (!this.supabaseClient) return false;
    const {
      data: { user },
    } = await this.supabaseClient?.auth.getUser();
    return user != null;
  }

  createUser(): Promise<User> {
    return this._request("POST", "/auth/user", {});
  }

  updateUserEmail(email: string): Promise<{ email: string }> {
    return this._request("POST", "/auth/user/email", { email });
  }

  getUserCredit(page?: string): Promise<{ credits: number }> {
    try {
      return this._get(`/credits`, undefined, page);
    } catch (error) {
      return Promise.resolve({ credits: 0 });
    }
  }

<<<<<<< HEAD
  getUserPreferences(): Promise<NotificationPreference> {
=======
  getUserPreferences(): Promise<NotificationPreferenceDTO> {
>>>>>>> a0be1658
    return this._get("/auth/user/preferences");
  }

  updateUserPreferences(
    preferences: NotificationPreferenceDTO,
  ): Promise<NotificationPreference> {
    return this._request("POST", "/auth/user/preferences", preferences);
  }

  getAutoTopUpConfig(): Promise<{ amount: number; threshold: number }> {
    return this._get("/credits/auto-top-up");
  }

  setAutoTopUpConfig(config: {
    amount: number;
    threshold: number;
  }): Promise<{ amount: number; threshold: number }> {
    return this._request("POST", "/credits/auto-top-up", config);
  }

  getTransactionHistory(
    lastTransction: Date | null = null,
    countLimit: number | null = null,
    transactionType: string | null = null,
  ): Promise<TransactionHistory> {
    const filters: Record<string, any> = {};
    if (lastTransction) filters.transaction_time = lastTransction;
    if (countLimit) filters.transaction_count_limit = countLimit;
    if (transactionType) filters.transaction_type = transactionType;
    return this._get(`/credits/transactions`, filters);
  }

  getRefundRequests(): Promise<RefundRequest[]> {
    return this._get(`/credits/refunds`);
  }

  requestTopUp(credit_amount: number): Promise<{ checkout_url: string }> {
    return this._request("POST", "/credits", { credit_amount });
  }

  refundTopUp(transaction_key: string, reason: string): Promise<number> {
    return this._request("POST", `/credits/${transaction_key}/refund`, {
      reason,
    });
  }

  getUserPaymentPortalLink(): Promise<{ url: string }> {
    return this._get("/credits/manage");
  }

  fulfillCheckout(): Promise<void> {
    return this._request("PATCH", "/credits");
  }

  getBlocks(): Promise<Block[]> {
    return this._get("/blocks");
  }

  listGraphs(): Promise<GraphMeta[]> {
    return this._get(`/graphs`);
  }

  getExecutions(): Promise<GraphExecution[]> {
    return this._get(`/executions`);
  }

  getGraph(
    id: string,
    version?: number,
    hide_credentials?: boolean,
  ): Promise<Graph> {
    let query: Record<string, any> = {};
    if (version !== undefined) {
      query["version"] = version;
    }
    if (hide_credentials !== undefined) {
      query["hide_credentials"] = hide_credentials;
    }
    return this._get(`/graphs/${id}`, query);
  }

  getGraphAllVersions(id: string): Promise<Graph[]> {
    return this._get(`/graphs/${id}/versions`);
  }

  createGraph(graph: GraphCreatable): Promise<Graph> {
    let requestBody = { graph } as GraphCreateRequestBody;

    return this._request("POST", "/graphs", requestBody);
  }

  updateGraph(id: string, graph: GraphUpdateable): Promise<Graph> {
    return this._request("PUT", `/graphs/${id}`, graph);
  }

  deleteGraph(id: string): Promise<void> {
    return this._request("DELETE", `/graphs/${id}`);
  }

  setGraphActiveVersion(id: string, version: number): Promise<Graph> {
    return this._request("PUT", `/graphs/${id}/versions/active`, {
      active_graph_version: version,
    });
  }

  executeGraph(
    id: string,
    version: number,
    inputData: { [key: string]: any } = {},
  ): Promise<{ graph_exec_id: string }> {
    return this._request("POST", `/graphs/${id}/execute/${version}`, inputData);
  }

  async getGraphExecutionInfo(
    graphID: string,
    runID: string,
  ): Promise<NodeExecutionResult[]> {
    return (await this._get(`/graphs/${graphID}/executions/${runID}`)).map(
      parseNodeExecutionResultTimestamps,
    );
  }

  async stopGraphExecution(
    graphID: string,
    runID: string,
  ): Promise<NodeExecutionResult[]> {
    return (
      await this._request("POST", `/graphs/${graphID}/executions/${runID}/stop`)
    ).map(parseNodeExecutionResultTimestamps);
  }

  oAuthLogin(
    provider: string,
    scopes?: string[],
  ): Promise<{ login_url: string; state_token: string }> {
    const query = scopes ? { scopes: scopes.join(",") } : undefined;
    return this._get(`/integrations/${provider}/login`, query);
  }

  oAuthCallback(
    provider: string,
    code: string,
    state_token: string,
  ): Promise<CredentialsMetaResponse> {
    return this._request("POST", `/integrations/${provider}/callback`, {
      code,
      state_token,
    });
  }

  createAPIKeyCredentials(
    credentials: Omit<APIKeyCredentials, "id" | "type">,
  ): Promise<APIKeyCredentials> {
    return this._request(
      "POST",
      `/integrations/${credentials.provider}/credentials`,
      { ...credentials, type: "api_key" },
    );
  }

  createUserPasswordCredentials(
    credentials: Omit<UserPasswordCredentials, "id" | "type">,
  ): Promise<UserPasswordCredentials> {
    return this._request(
      "POST",
      `/integrations/${credentials.provider}/credentials`,
      { ...credentials, type: "user_password" },
    );
  }

  listCredentials(provider?: string): Promise<CredentialsMetaResponse[]> {
    return this._get(
      provider
        ? `/integrations/${provider}/credentials`
        : "/integrations/credentials",
    );
  }

  getCredentials(provider: string, id: string): Promise<Credentials> {
    return this._get(`/integrations/${provider}/credentials/${id}`);
  }

  deleteCredentials(
    provider: string,
    id: string,
    force: boolean = true,
  ): Promise<
    CredentialsDeleteResponse | CredentialsDeleteNeedConfirmationResponse
  > {
    return this._request(
      "DELETE",
      `/integrations/${provider}/credentials/${id}`,
      force ? { force: true } : undefined,
    );
  }

  // API Key related requests
  async createAPIKey(
    name: string,
    permissions: APIKeyPermission[],
    description?: string,
  ): Promise<CreateAPIKeyResponse> {
    return this._request("POST", "/api-keys", {
      name,
      permissions,
      description,
    });
  }

  async listAPIKeys(): Promise<APIKey[]> {
    return this._get("/api-keys");
  }

  async revokeAPIKey(keyId: string): Promise<APIKey> {
    return this._request("DELETE", `/api-keys/${keyId}`);
  }

  async updateAPIKeyPermissions(
    keyId: string,
    permissions: APIKeyPermission[],
  ): Promise<APIKey> {
    return this._request("PUT", `/api-keys/${keyId}/permissions`, {
      permissions,
    });
  }

  /**
   * @returns `true` if a ping event was received, `false` if provider doesn't support pinging but the webhook exists.
   * @throws  `Error` if the webhook does not exist.
   * @throws  `Error` if the attempt to ping timed out.
   */
  async pingWebhook(webhook_id: string): Promise<boolean> {
    return this._request("POST", `/integrations/webhooks/${webhook_id}/ping`);
  }

  logMetric(metric: AnalyticsMetrics) {
    return this._request("POST", "/analytics/log_raw_metric", metric);
  }

  logAnalytic(analytic: AnalyticsDetails) {
    return this._request("POST", "/analytics/log_raw_analytics", analytic);
  }

  ///////////////////////////////////////////
  /////////// V2 STORE API /////////////////
  /////////////////////////////////////////

  getStoreProfile(page?: string): Promise<ProfileDetails | null> {
    try {
      console.log("+++ Making API from: ", page);
      const result = this._get("/store/profile", undefined, page);
      return result;
    } catch (error) {
      console.error("Error fetching store profile:", error);
      return Promise.resolve(null);
    }
  }

  getStoreAgents(params?: {
    featured?: boolean;
    creator?: string;
    sorted_by?: string;
    search_query?: string;
    category?: string;
    page?: number;
    page_size?: number;
  }): Promise<StoreAgentsResponse> {
    return this._get("/store/agents", params);
  }

  getStoreAgent(
    username: string,
    agentName: string,
  ): Promise<StoreAgentDetails> {
    return this._get(
      `/store/agents/${encodeURIComponent(username)}/${encodeURIComponent(
        agentName,
      )}`,
    );
  }

  getStoreCreators(params?: {
    featured?: boolean;
    search_query?: string;
    sorted_by?: string;
    page?: number;
    page_size?: number;
  }): Promise<CreatorsResponse> {
    return this._get("/store/creators", params);
  }

  getStoreCreator(username: string): Promise<CreatorDetails> {
    return this._get(`/store/creator/${encodeURIComponent(username)}`);
  }

  getStoreSubmissions(params?: {
    page?: number;
    page_size?: number;
  }): Promise<StoreSubmissionsResponse> {
    return this._get("/store/submissions", params);
  }

  createStoreSubmission(
    submission: StoreSubmissionRequest,
  ): Promise<StoreSubmission> {
    return this._request("POST", "/store/submissions", submission);
  }

  generateStoreSubmissionImage(
    agent_id: string,
  ): Promise<{ image_url: string }> {
    return this._request(
      "POST",
      "/store/submissions/generate_image?agent_id=" + agent_id,
    );
  }

  deleteStoreSubmission(submission_id: string): Promise<boolean> {
    return this._request("DELETE", `/store/submissions/${submission_id}`);
  }

  uploadStoreSubmissionMedia(file: File): Promise<string> {
    const formData = new FormData();
    formData.append("file", file);
    return this._uploadFile("/store/submissions/media", file);
  }

  updateStoreProfile(profile: ProfileDetails): Promise<ProfileDetails> {
    return this._request("POST", "/store/profile", profile);
  }

  reviewAgent(
    username: string,
    agentName: string,
    review: StoreReviewCreate,
  ): Promise<StoreReview> {
    console.log("Reviewing agent: ", username, agentName, review);
    return this._request(
      "POST",
      `/store/agents/${encodeURIComponent(username)}/${encodeURIComponent(
        agentName,
      )}/review`,
      review,
    );
  }

  getMyAgents(params?: {
    page?: number;
    page_size?: number;
  }): Promise<MyAgentsResponse> {
    return this._get("/store/myagents", params);
  }

  downloadStoreAgent(
    storeListingVersionId: string,
    version?: number,
  ): Promise<BlobPart> {
    const url = version
      ? `/store/download/agents/${storeListingVersionId}?version=${version}`
      : `/store/download/agents/${storeListingVersionId}`;

    return this._get(url);
  }

  /////////////////////////////////////////
  /////////// V2 LIBRARY API //////////////
  /////////////////////////////////////////

  async listLibraryAgents(): Promise<LibraryAgent[]> {
    return this._get("/library/agents");
  }

  async addAgentToLibrary(storeListingVersionId: string): Promise<void> {
    await this._request("POST", `/library/agents/${storeListingVersionId}`);
  }

  ///////////////////////////////////////////
  /////////// INTERNAL FUNCTIONS ////////////
  //////////////////////////////??///////////

  private async _get(path: string, query?: Record<string, any>, page?: string) {
    return this._request("GET", path, query, page);
  }

  async createSchedule(schedule: ScheduleCreatable): Promise<Schedule> {
    return this._request("POST", `/schedules`, schedule);
  }

  async deleteSchedule(scheduleId: string): Promise<Schedule> {
    return this._request("DELETE", `/schedules/${scheduleId}`);
  }

  async listSchedules(): Promise<Schedule[]> {
    return this._get(`/schedules`);
  }

  private async _uploadFile(path: string, file: File): Promise<string> {
    // Get session with retry logic
    let token = "no-token-found";
    let retryCount = 0;
    const maxRetries = 3;

    while (retryCount < maxRetries) {
      const {
        data: { session },
      } = (await this.supabaseClient?.auth.getSession()) || {
        data: { session: null },
      };

      if (session?.access_token) {
        token = session.access_token;
        break;
      }

      retryCount++;
      if (retryCount < maxRetries) {
        await new Promise((resolve) => setTimeout(resolve, 100 * retryCount));
      }
    }

    // Create a FormData object and append the file
    const formData = new FormData();
    formData.append("file", file);

    const response = await fetch(this.baseUrl + path, {
      method: "POST",
      headers: {
        ...(token && { Authorization: `Bearer ${token}` }),
      },
      body: formData,
    });

    if (!response.ok) {
      throw new Error(`Error uploading file: ${response.statusText}`);
    }

    // Parse the response appropriately
    const media_url = await response.text();
    return media_url;
  }

  private async _request(
    method: "GET" | "POST" | "PUT" | "PATCH" | "DELETE",
    path: string,
    payload?: Record<string, any>,
    page?: string,
  ) {
    if (method !== "GET") {
      console.debug(`${method} ${path} payload:`, payload);
    }

    // Get session with retry logic
    let token = "no-token-found";
    let retryCount = 0;
    const maxRetries = 3;

    while (retryCount < maxRetries) {
      const {
        data: { session },
      } = (await this.supabaseClient?.auth.getSession()) || {
        data: { session: null },
      };

      if (session?.access_token) {
        token = session.access_token;
        break;
      }

      retryCount++;
      if (retryCount < maxRetries) {
        await new Promise((resolve) => setTimeout(resolve, 100 * retryCount));
      }
    }

    let url = this.baseUrl + path;
    const payloadAsQuery = ["GET", "DELETE"].includes(method);
    if (payloadAsQuery && payload) {
      // For GET requests, use payload as query
      const queryParams = new URLSearchParams(payload);
      url += `?${queryParams.toString()}`;
    }

    const hasRequestBody = !payloadAsQuery && payload !== undefined;
    const response = await fetch(url, {
      method,
      headers: {
        ...(hasRequestBody && { "Content-Type": "application/json" }),
        ...(token && { Authorization: `Bearer ${token}` }),
      },
      body: hasRequestBody ? JSON.stringify(payload) : undefined,
    });

    if (!response.ok) {
      console.warn(`${method} ${path} returned non-OK response:`, response);

      // console.warn("baseClient is attempting to redirect by changing window location")
      // if (
      //   response.status === 403 &&
      //   response.statusText === "Not authenticated" &&
      //   typeof window !== "undefined" // Check if in browser environment
      // ) {
      //   window.location.href = "/login";
      // }

      let errorDetail;
      try {
        const errorData = await response.json();
        if (
          Array.isArray(errorData.detail) &&
          errorData.detail.length > 0 &&
          errorData.detail[0].loc
        ) {
          // This appears to be a Pydantic validation error
          const errors = errorData.detail.map(
            (err: _PydanticValidationError) => {
              const location = err.loc.join(" -> ");
              return `${location}: ${err.msg}`;
            },
          );
          errorDetail = errors.join("\n");
        } else {
          errorDetail = errorData.detail || response.statusText;
        }
      } catch (e) {
        errorDetail = response.statusText;
      }

      throw new Error(errorDetail);
    }

    // Handle responses with no content (like DELETE requests)
    if (
      response.status === 204 ||
      response.headers.get("Content-Length") === "0"
    ) {
      return null;
    }

    try {
      return await response.json();
    } catch (e) {
      if (e instanceof SyntaxError) {
        console.warn(`${method} ${path} returned invalid JSON:`, e);
        return null;
      }
      throw e;
    }
  }

  startHeartbeat() {
    this.stopHeartbeat();
    this.heartbeatInterval = window.setInterval(() => {
      if (this.webSocket?.readyState === WebSocket.OPEN) {
        this.webSocket.send(
          JSON.stringify({
            method: "heartbeat",
            data: "ping",
            success: true,
          }),
        );

        this.heartbeatTimeoutId = window.setTimeout(() => {
          console.log("Heartbeat timeout - reconnecting");
          this.webSocket?.close();
          this.connectWebSocket();
        }, this.HEARTBEAT_TIMEOUT);
      }
    }, this.HEARTBEAT_INTERVAL);
  }

  stopHeartbeat() {
    if (this.heartbeatInterval) {
      clearInterval(this.heartbeatInterval);
      this.heartbeatInterval = null;
    }
    if (this.heartbeatTimeoutId) {
      clearTimeout(this.heartbeatTimeoutId);
      this.heartbeatTimeoutId = null;
    }
  }

  handleHeartbeatResponse() {
    if (this.heartbeatTimeoutId) {
      clearTimeout(this.heartbeatTimeoutId);
      this.heartbeatTimeoutId = null;
    }
  }

  async connectWebSocket(): Promise<void> {
    this.wsConnecting ??= new Promise(async (resolve, reject) => {
      try {
        const token =
          (await this.supabaseClient?.auth.getSession())?.data.session
            ?.access_token || "";
        const wsUrlWithToken = `${this.wsUrl}?token=${token}`;
        this.webSocket = new WebSocket(wsUrlWithToken);

        this.webSocket.onopen = () => {
          console.log("WebSocket connection established");
          this.startHeartbeat(); // Start heartbeat when connection opens
          resolve();
        };

        this.webSocket.onclose = (event) => {
          console.log("WebSocket connection closed", event);
          this.stopHeartbeat(); // Stop heartbeat when connection closes
          this.webSocket = null;
          // Attempt to reconnect after a delay
          setTimeout(() => this.connectWebSocket(), 1000);
        };

        this.webSocket.onerror = (error) => {
          console.error("WebSocket error:", error);
          this.stopHeartbeat(); // Stop heartbeat on error
          reject(error);
        };

        this.webSocket.onmessage = (event) => {
          const message: WebsocketMessage = JSON.parse(event.data);

          // Handle heartbeat response
          if (message.method === "heartbeat" && message.data === "pong") {
            this.handleHeartbeatResponse();
            return;
          }

          if (message.method === "execution_event") {
            message.data = parseNodeExecutionResultTimestamps(message.data);
          }
          this.wsMessageHandlers[message.method]?.forEach((handler) =>
            handler(message.data),
          );
        };
      } catch (error) {
        console.error("Error connecting to WebSocket:", error);
        reject(error);
      }
    });
    return this.wsConnecting;
  }

  disconnectWebSocket() {
    this.stopHeartbeat(); // Stop heartbeat when disconnecting
    if (this.webSocket && this.webSocket.readyState === WebSocket.OPEN) {
      this.webSocket.close();
    }
  }

  sendWebSocketMessage<M extends keyof WebsocketMessageTypeMap>(
    method: M,
    data: WebsocketMessageTypeMap[M],
    callCount = 0,
  ) {
    if (this.webSocket && this.webSocket.readyState === WebSocket.OPEN) {
      this.webSocket.send(JSON.stringify({ method, data }));
    } else {
      this.connectWebSocket().then(() => {
        callCount == 0
          ? this.sendWebSocketMessage(method, data, callCount + 1)
          : setTimeout(
              () => {
                this.sendWebSocketMessage(method, data, callCount + 1);
              },
              2 ** (callCount - 1) * 1000,
            );
      });
    }
  }

  onWebSocketMessage<M extends keyof WebsocketMessageTypeMap>(
    method: M,
    handler: (data: WebsocketMessageTypeMap[M]) => void,
  ): () => void {
    this.wsMessageHandlers[method] ??= new Set();
    this.wsMessageHandlers[method].add(handler);

    // Return detacher
    return () => this.wsMessageHandlers[method].delete(handler);
  }

  subscribeToExecution(graphId: string, graphVersion: number) {
    this.sendWebSocketMessage("subscribe", {
      graph_id: graphId,
      graph_version: graphVersion,
    });
  }
}

/* *** UTILITY TYPES *** */

type GraphCreateRequestBody = {
  graph: GraphCreatable;
};

type WebsocketMessageTypeMap = {
  subscribe: { graph_id: string; graph_version: number };
  execution_event: NodeExecutionResult;
  heartbeat: "ping" | "pong";
};

type WebsocketMessage = {
  [M in keyof WebsocketMessageTypeMap]: {
    method: M;
    data: WebsocketMessageTypeMap[M];
  };
}[keyof WebsocketMessageTypeMap];

type _PydanticValidationError = {
  type: string;
  loc: string[];
  msg: string;
  input: any;
};

/* *** HELPER FUNCTIONS *** */

function parseNodeExecutionResultTimestamps(result: any): NodeExecutionResult {
  return {
    ...result,
    add_time: new Date(result.add_time),
    queue_time: result.queue_time ? new Date(result.queue_time) : undefined,
    start_time: result.start_time ? new Date(result.start_time) : undefined,
    end_time: result.end_time ? new Date(result.end_time) : undefined,
  };
}<|MERGE_RESOLUTION|>--- conflicted
+++ resolved
@@ -36,10 +36,7 @@
   NotificationPreferenceDTO,
   UserPasswordCredentials,
   NotificationPreference,
-<<<<<<< HEAD
-=======
   RefundRequest,
->>>>>>> a0be1658
 } from "./types";
 import { createBrowserClient } from "@supabase/ssr";
 import getServerSupabase from "../supabase/getServerSupabase";
@@ -101,11 +98,7 @@
     }
   }
 
-<<<<<<< HEAD
-  getUserPreferences(): Promise<NotificationPreference> {
-=======
   getUserPreferences(): Promise<NotificationPreferenceDTO> {
->>>>>>> a0be1658
     return this._get("/auth/user/preferences");
   }
 
