--- conflicted
+++ resolved
@@ -1,10 +1,4 @@
-import { redirect } from "next/navigation";
 
-<<<<<<< HEAD
-export default async function Page({}: {}) {
-  redirect("/store");
-}
-=======
 import AutoGPTServerAPI, {
   GraphMetaWithRuns,
   ExecutionMeta,
@@ -166,7 +160,4 @@
     duration: executionMeta.duration,
     totalRunTime: executionMeta.total_run_time,
   } as FlowRun;
-}
-
-export default Monitor;
->>>>>>> 281cd291
+}