--- conflicted
+++ resolved
@@ -1,19 +1,14 @@
 "use client";
 import { Button } from "@/components/ui/button";
 import LoadingBox from "@/components/ui/loading";
-import { useToast, useToastOnFail } from "@/components/ui/use-toast";
 import useCredits from "@/hooks/useCredits";
 import { useBackendAPI } from "@/lib/autogpt-server-api/context";
-<<<<<<< HEAD
 import { useRouter, useSearchParams } from "next/navigation";
 import { Suspense, useEffect, useState } from "react";
-=======
-import { useSearchParams, useRouter } from "next/navigation";
 import {
   useToast,
   useToastOnFail,
 } from "@/components/molecules/Toast/use-toast";
->>>>>>> 243400e1
 
 import { CreditTransaction } from "@/lib/autogpt-server-api";
 import { RefundModal } from "./RefundModal";
