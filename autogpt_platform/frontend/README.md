This is the frontend for AutoGPT's next generation

## 🧢 Getting Started

This project uses [**pnpm**](https://pnpm.io/) as the package manager via **corepack**. [Corepack](https://github.com/nodejs/corepack) is a Node.js tool that automatically manages package managers without requiring global installations.

### Prerequisites

Make sure you have Node.js 16.10+ installed. Corepack is included with Node.js by default.

### ⚠️ Migrating from yarn

> This project was previously using yarn1, make sure to clean up the old files if you set it up previously with yarn:
>
> ```bash
> rm -f yarn.lock && rm -rf node_modules
> ```
>
> Then follow the setup steps below.

### Setup

1. **Enable corepack** (run this once on your system):

   ```bash
   corepack enable
   ```

   This enables corepack to automatically manage pnpm based on the `packageManager` field in `package.json`.

2. **Install dependencies**:

   ```bash
   pnpm i
   ```

3. **Start the development server**:
   ```bash
   pnpm dev
   ```

Open [http://localhost:3000](http://localhost:3000) with your browser to see the result.

You can start editing the page by modifying `app/page.tsx`. The page auto-updates as you edit the file.

### Subsequent Runs

For subsequent development sessions, you only need to run:

```bash
pnpm dev
```

Every time a new Front-end dependency is added by you or others, you will need to run `pnpm i` to install the new dependencies.

### Available Scripts

- `pnpm dev` - Start development server
- `pnpm build` - Build for production
- `pnpm start` - Start production server
- `pnpm lint` - Run ESLint and Prettier checks
- `pnpm format` - Format code with Prettier
- `pnpm types` - Run TypeScript type checking
- `pnpm test` - Run Playwright tests
<<<<<<< HEAD
- `pnpm test:ui` - Run Playwright tests with UI
- `pnpm test:unit` - Run unit tests (Vitest)
- `pnpm test:unit:watch` - Run unit tests (Vitest) in watch mode
=======
- `pnpm test-ui` - Run Playwright tests with UI
- `pnpm fetch:openapi` - Fetch OpenAPI spec from backend
- `pnpm generate:api-client` - Generate API client from OpenAPI spec
- `pnpm generate:api-all` - Fetch OpenAPI spec and generate API client
>>>>>>> 6de1e470

This project uses [`next/font`](https://nextjs.org/docs/basic-features/font-optimization) to automatically optimize and load Inter, a custom Google Font.

## 🔄 Data Fetching Strategy

> [!NOTE]
> You don't need to run the OpenAPI commands below to run the Front-end. You will only need to run them when adding or modifying endpoints on the Backend API and wanting to use those on the Frontend.

This project uses an auto-generated API client powered by [**Orval**](https://orval.dev/), which creates type-safe API clients from OpenAPI specifications.

### How It Works

1. **Backend Requirements**: Each API endpoint needs a summary and tag in the OpenAPI spec
2. **Operation ID Generation**: FastAPI generates operation IDs using the pattern `{method}{tag}{summary}`
3. **Spec Fetching**: The OpenAPI spec is fetched from `http://localhost:8006/openapi.json` and saved to the frontend
4. **Spec Transformation**: The OpenAPI spec is cleaned up using a custom transformer (see `autogpt_platform/frontend/src/app/api/transformers`)
5. **Client Generation**: Auto-generated client includes TypeScript types, API endpoints, and Zod schemas, organized by tags

### API Client Commands

```bash
# Fetch OpenAPI spec from backend and generate client
pnpm generate:api-all

# Only fetch the OpenAPI spec
pnpm fetch:openapi

# Only generate the client (after spec is fetched)
pnpm generate:api-client
```

### Using the Generated Client

The generated client provides React Query hooks for both queries and mutations:

#### Queries (GET requests)

```typescript
import { useGetV1GetNotificationPreferences } from "@/app/api/__generated__/endpoints/auth/auth";

const { data, isLoading, isError } = useGetV1GetNotificationPreferences({
  query: {
    select: (res) => res.data,
    // Other React Query options
  },
});
```

#### Mutations (POST, PUT, DELETE requests)

```typescript
import { useDeleteV2DeleteStoreSubmission } from "@/app/api/__generated__/endpoints/store/store";
import { getGetV2ListMySubmissionsQueryKey } from "@/app/api/__generated__/endpoints/store/store";
import { useQueryClient } from "@tanstack/react-query";

const queryClient = useQueryClient();

const { mutateAsync: deleteSubmission } = useDeleteV2DeleteStoreSubmission({
  mutation: {
    onSuccess: () => {
      // Invalidate related queries to refresh data
      queryClient.invalidateQueries({
        queryKey: getGetV2ListMySubmissionsQueryKey(),
      });
    },
  },
});

// Usage
await deleteSubmission({
  submissionId: submission_id,
});
```

#### Server Actions

For server-side operations, you can also use the generated client functions directly:

```typescript
import { postV1UpdateNotificationPreferences } from "@/app/api/__generated__/endpoints/auth/auth";

// In a server action
const preferences = {
  email: "user@example.com",
  preferences: {
    AGENT_RUN: true,
    ZERO_BALANCE: false,
    // ... other preferences
  },
  daily_limit: 0,
};

await postV1UpdateNotificationPreferences(preferences);
```

#### Server-Side Prefetching

For server-side components, you can prefetch data on the server and hydrate it in the client cache. This allows immediate access to cached data when queries are called:

```typescript
import { getQueryClient } from "@/lib/tanstack-query/getQueryClient";
import {
  prefetchGetV2ListStoreAgentsQuery,
  prefetchGetV2ListStoreCreatorsQuery
} from "@/app/api/__generated__/endpoints/store/store";
import { HydrationBoundary, dehydrate } from "@tanstack/react-query";

// In your server component
const queryClient = getQueryClient();

await Promise.all([
  prefetchGetV2ListStoreAgentsQuery(queryClient, {
    featured: true,
  }),
  prefetchGetV2ListStoreAgentsQuery(queryClient, {
    sorted_by: "runs",
  }),
  prefetchGetV2ListStoreCreatorsQuery(queryClient, {
    featured: true,
    sorted_by: "num_agents",
  }),
]);

return (
  <HydrationBoundary state={dehydrate(queryClient)}>
    <MainMarkeplacePage />
  </HydrationBoundary>
);
```

This pattern improves performance by serving pre-fetched data from the server while maintaining the benefits of client-side React Query features.

### Configuration

The Orval configuration is located in `autogpt_platform/frontend/orval.config.ts`. It generates two separate clients:

1. **autogpt_api_client**: React Query hooks for client-side data fetching
2. **autogpt_zod_schema**: Zod schemas for validation

For more details, see the [Orval documentation](https://orval.dev/) or check the configuration file.

## 🚚 Deploy

TODO

## 📙 Storybook

Storybook is a powerful development environment for UI components. It allows you to build UI components in isolation, making it easier to develop, test, and document your components independently from your main application.

### Purpose in the Development Process

1. **Component Development**: Develop and test UI components in isolation.
2. **Visual Testing**: Easily spot visual regressions.
3. **Documentation**: Automatically document components and their props.
4. **Collaboration**: Share components with your team or stakeholders for feedback.

### How to Use Storybook

1. **Start Storybook**:
   Run the following command to start the Storybook development server:

   ```bash
   pnpm storybook
   ```

   This will start Storybook on port 6006. Open [http://localhost:6006](http://localhost:6006) in your browser to view your component library.

2. **Build Storybook**:
   To build a static version of Storybook for deployment, use:

   ```bash
   pnpm storybook:build
   ```

3. **Writing Stories**:
   Create `.stories.tsx` files alongside your components to define different states and variations of your components.

By integrating Storybook into our development workflow, we can streamline UI development, improve component reusability, and maintain a consistent design system across the project.

## 🔭 Tech Stack

### Core Framework & Language

- [**Next.js**](https://nextjs.org/) - React framework with App Router
- [**React**](https://react.dev/) - UI library for building user interfaces
- [**TypeScript**](https://www.typescriptlang.org/) - Typed JavaScript for better developer experience

### Styling & UI Components

- [**Tailwind CSS**](https://tailwindcss.com/) - Utility-first CSS framework
- [**shadcn/ui**](https://ui.shadcn.com/) - Re-usable components built with Radix UI and Tailwind CSS
- [**Radix UI**](https://www.radix-ui.com/) - Headless UI components for accessibility
- [**Lucide React**](https://lucide.dev/guide/packages/lucide-react) - Beautiful & consistent icons
- [**Framer Motion**](https://motion.dev/) - Animation library for React

### Development & Testing

- [**Storybook**](https://storybook.js.org/) - Component development environment
- [**Playwright**](https://playwright.dev/) - End-to-end testing framework
- [**ESLint**](https://eslint.org/) - JavaScript/TypeScript linting
- [**Prettier**](https://prettier.io/) - Code formatting

### Backend & Services

- [**Supabase**](https://supabase.com/) - Backend-as-a-Service (database, auth, storage)
- [**Sentry**](https://sentry.io/) - Error monitoring and performance tracking

### Package Management

- [**pnpm**](https://pnpm.io/) - Fast, disk space efficient package manager
- [**Corepack**](https://github.com/nodejs/corepack) - Node.js package manager management

### Additional Libraries

- [**React Hook Form**](https://react-hook-form.com/) - Forms with easy validation
- [**Zod**](https://zod.dev/) - TypeScript-first schema validation
- [**React Table**](https://tanstack.com/table) - Headless table library
- [**React Flow**](https://reactflow.dev/) - Interactive node-based diagrams
- [**React Query**](https://tanstack.com/query/latest/docs/framework/react/overview) - Data fetching and caching
- [**React Query DevTools**](https://tanstack.com/query/latest/docs/framework/react/devtools) - Debugging tool for React Query

### Development Tools

- `NEXT_PUBLIC_REACT_QUERY_DEVTOOL` - Enable React Query DevTools. Set to `true` to enable.<|MERGE_RESOLUTION|>--- conflicted
+++ resolved
@@ -62,16 +62,11 @@
 - `pnpm format` - Format code with Prettier
 - `pnpm types` - Run TypeScript type checking
 - `pnpm test` - Run Playwright tests
-<<<<<<< HEAD
 - `pnpm test:ui` - Run Playwright tests with UI
 - `pnpm test:unit` - Run unit tests (Vitest)
 - `pnpm test:unit:watch` - Run unit tests (Vitest) in watch mode
-=======
-- `pnpm test-ui` - Run Playwright tests with UI
-- `pnpm fetch:openapi` - Fetch OpenAPI spec from backend
 - `pnpm generate:api-client` - Generate API client from OpenAPI spec
 - `pnpm generate:api-all` - Fetch OpenAPI spec and generate API client
->>>>>>> 6de1e470
 
 This project uses [`next/font`](https://nextjs.org/docs/basic-features/font-optimization) to automatically optimize and load Inter, a custom Google Font.
 
