import enum
from typing import Any, List, Optional, Union

import pydantic

import backend.data.graph
from backend.data.api_key import APIKeyPermission, APIKeyWithoutHash


class Methods(enum.Enum):
    SUBSCRIBE = "subscribe"
    UNSUBSCRIBE = "unsubscribe"
    EXECUTION_EVENT = "execution_event"
    ERROR = "error"
    HEARTBEAT = "heartbeat"


class WsMessage(pydantic.BaseModel):
    method: Methods
    data: Optional[Union[dict[str, Any], list[Any], str]] = None
    success: bool | None = None
    channel: str | None = None
    error: str | None = None


class ExecutionSubscription(pydantic.BaseModel):
    graph_id: str


class SubscriptionDetails(pydantic.BaseModel):
    event_type: str
    channel: str
    graph_id: str


class CreateGraph(pydantic.BaseModel):
    template_id: str | None = None
    template_version: int | None = None
    graph: backend.data.graph.Graph | None = None


class CreateAPIKeyRequest(pydantic.BaseModel):
    name: str
    permissions: List[APIKeyPermission]
    description: Optional[str] = None


class CreateAPIKeyResponse(pydantic.BaseModel):
    api_key: APIKeyWithoutHash
    plain_text_key: str


class SetGraphActiveVersion(pydantic.BaseModel):
    active_graph_version: int


class UpdatePermissionsRequest(pydantic.BaseModel):
    permissions: List[APIKeyPermission]


<<<<<<< HEAD
class Pagination(pydantic.BaseModel):
    total_items: int = pydantic.Field(
        description="Total number of items.", examples=[42]
    )
    total_pages: int = pydantic.Field(
        description="Total number of pages.", examples=[2]
    )
    current_page: int = pydantic.Field(
        description="Current_page page number.", examples=[1]
    )
    page_size: int = pydantic.Field(
        description="Number of items per page.", examples=[25]
    )
=======
class RequestTopUp(pydantic.BaseModel):
    amount: int
    """Amount of credits to top up."""
>>>>>>> 33c718a9
<|MERGE_RESOLUTION|>--- conflicted
+++ resolved
@@ -58,7 +58,6 @@
     permissions: List[APIKeyPermission]
 
 
-<<<<<<< HEAD
 class Pagination(pydantic.BaseModel):
     total_items: int = pydantic.Field(
         description="Total number of items.", examples=[42]
@@ -72,8 +71,6 @@
     page_size: int = pydantic.Field(
         description="Number of items per page.", examples=[25]
     )
-=======
 class RequestTopUp(pydantic.BaseModel):
     amount: int
-    """Amount of credits to top up."""
->>>>>>> 33c718a9
+    """Amount of credits to top up."""