--- conflicted
+++ resolved
@@ -177,7 +177,6 @@
     expires_at=None,
 )
 
-<<<<<<< HEAD
 proxycurl_credentials = APIKeyCredentials(
     id="d9fce73a-6c1d-4e8b-ba2e-12a456789def",
     provider="proxycurl",
@@ -187,7 +186,6 @@
 )
 
 
-=======
 llama_api_credentials = APIKeyCredentials(
     id="d44045af-1c33-4833-9e19-752313214de2",
     provider="llama_api",
@@ -196,7 +194,6 @@
     expires_at=None,
 )
 
->>>>>>> bd425331
 DEFAULT_CREDENTIALS = [
     ollama_credentials,
     revid_credentials,
