import logging
from datetime import datetime, timedelta
from typing import Optional, cast

from autogpt_libs.auth.models import DEFAULT_USER_ID
from fastapi import HTTPException
from prisma import Json
from prisma.enums import NotificationType
from prisma.models import User
from prisma.types import UserUpdateInput

from backend.data.db import prisma
from backend.data.model import UserIntegrations, UserMetadata, UserMetadataRaw
from backend.data.notifications import NotificationPreference, NotificationPreferenceDTO
from backend.server.v2.store.exceptions import DatabaseError
from backend.util.encryption import JSONCryptor

logger = logging.getLogger(__name__)


async def get_or_create_user(user_data: dict) -> User:
    try:
        user_id = user_data.get("sub")
        if not user_id:
            raise HTTPException(status_code=401, detail="User ID not found in token")

        user_email = user_data.get("email")
        if not user_email:
            raise HTTPException(status_code=401, detail="Email not found in token")

        user = await prisma.user.find_unique(where={"id": user_id})
        if not user:
            user = await prisma.user.create(
                data={
                    "id": user_id,
                    "email": user_email,
                    "name": user_data.get("user_metadata", {}).get("name"),
                }
            )

        return User.model_validate(user)
    except Exception as e:
        raise DatabaseError(f"Failed to get or create user {user_data}: {e}") from e


async def get_user_by_id(user_id: str) -> User:
    user = await prisma.user.find_unique(where={"id": user_id})
    if not user:
        raise ValueError(f"User not found with ID: {user_id}")
    return User.model_validate(user)


async def get_user_email_by_id(user_id: str) -> str:
    try:
        user = await prisma.user.find_unique_or_raise(where={"id": user_id})
        return user.email
    except Exception as e:
        raise DatabaseError(f"Failed to get user email for user {user_id}: {e}") from e


async def update_user_email(user_id: str, email: str):
    try:
        await prisma.user.update(where={"id": user_id}, data={"email": email})
    except Exception as e:
        raise DatabaseError(
            f"Failed to update user email for user {user_id}: {e}"
        ) from e


async def create_default_user() -> Optional[User]:
    user = await prisma.user.find_unique(where={"id": DEFAULT_USER_ID})
    if not user:
        user = await prisma.user.create(
            data={
                "id": DEFAULT_USER_ID,
                "email": "default@example.com",
                "name": "Default User",
            }
        )
    return User.model_validate(user)


async def get_user_metadata(user_id: str) -> UserMetadata:
    user = await User.prisma().find_unique_or_raise(
        where={"id": user_id},
    )

    metadata = cast(UserMetadataRaw, user.metadata)
    return UserMetadata.model_validate(metadata)


async def update_user_metadata(user_id: str, metadata: UserMetadata):
    await User.prisma().update(
        where={"id": user_id},
        data={"metadata": Json(metadata.model_dump())},
    )


async def get_user_integrations(user_id: str) -> UserIntegrations:
    user = await User.prisma().find_unique_or_raise(
        where={"id": user_id},
    )

    encrypted_integrations = user.integrations
    if not encrypted_integrations:
        return UserIntegrations()
    else:
        return UserIntegrations.model_validate(
            JSONCryptor().decrypt(encrypted_integrations)
        )


async def update_user_integrations(user_id: str, data: UserIntegrations):
    encrypted_data = JSONCryptor().encrypt(data.model_dump())
    await User.prisma().update(
        where={"id": user_id},
        data={"integrations": encrypted_data},
    )


async def migrate_and_encrypt_user_integrations():
    """Migrate integration credentials and OAuth states from metadata to integrations column."""
    users = await User.prisma().find_many(
        where={
            "metadata": {
                "path": ["integration_credentials"],
                "not": Json({"a": "yolo"}),  # bogus value works to check if key exists
            }  # type: ignore
        }
    )
    logger.info(f"Migrating integration credentials for {len(users)} users")

    for user in users:
        raw_metadata = cast(UserMetadataRaw, user.metadata)
        metadata = UserMetadata.model_validate(raw_metadata)

        # Get existing integrations data
        integrations = await get_user_integrations(user_id=user.id)

        # Copy credentials and oauth states from metadata if they exist
        if metadata.integration_credentials and not integrations.credentials:
            integrations.credentials = metadata.integration_credentials
        if metadata.integration_oauth_states:
            integrations.oauth_states = metadata.integration_oauth_states

        # Save to integrations column
        await update_user_integrations(user_id=user.id, data=integrations)

        # Remove from metadata
        raw_metadata = dict(raw_metadata)
        raw_metadata.pop("integration_credentials", None)
        raw_metadata.pop("integration_oauth_states", None)

        # Update metadata without integration data
        await User.prisma().update(
            where={"id": user.id},
            data={"metadata": Json(raw_metadata)},
        )


async def get_active_user_ids_in_timerange(start_time: str, end_time: str) -> list[str]:
    try:
        users = await User.prisma().find_many(
            where={
                "AgentGraphExecutions": {
                    "some": {
                        "createdAt": {
                            "gte": datetime.fromisoformat(start_time),
                            "lte": datetime.fromisoformat(end_time),
                        }
                    }
                }
            },
        )
        return [user.id for user in users]

    except Exception as e:
        raise DatabaseError(
            f"Failed to get active user ids in timerange {start_time} to {end_time}: {e}"
        ) from e


async def get_active_users_ids() -> list[str]:
    user_ids = await get_active_user_ids_in_timerange(
        (datetime.now() - timedelta(days=30)).isoformat(),
        datetime.now().isoformat(),
    )
    return user_ids


async def get_user_notification_preference(user_id: str) -> NotificationPreference:
    try:
        user = await User.prisma().find_unique_or_raise(
            where={"id": user_id},
        )

        # enable notifications by default if user has no notification preference (shouldn't ever happen though)
        preferences: dict[NotificationType, bool] = {
            NotificationType.AGENT_RUN: user.notifyOnAgentRun or False,
            NotificationType.ZERO_BALANCE: user.notifyOnZeroBalance or False,
            NotificationType.LOW_BALANCE: user.notifyOnLowBalance or False,
            NotificationType.BLOCK_EXECUTION_FAILED: user.notifyOnBlockExecutionFailed
            or False,
            NotificationType.CONTINUOUS_AGENT_ERROR: user.notifyOnContinuousAgentError
            or False,
            NotificationType.DAILY_SUMMARY: user.notifyOnDailySummary or False,
            NotificationType.WEEKLY_SUMMARY: user.notifyOnWeeklySummary or False,
            NotificationType.MONTHLY_SUMMARY: user.notifyOnMonthlySummary or False,
        }
        daily_limit = user.maxEmailsPerDay or 3
        notification_preference = NotificationPreference(
            user_id=user.id,
            email=user.email,
            preferences=preferences,
            daily_limit=daily_limit,
            # TODO with other changes later, for now we just will email them
            emails_sent_today=0,
            last_reset_date=datetime.now(),
        )
        return NotificationPreference.model_validate(notification_preference)

    except Exception as e:
        raise DatabaseError(
            f"Failed to upsert user notification preference for user {user_id}: {e}"
        ) from e


async def update_user_notification_preference(
    user_id: str, data: NotificationPreferenceDTO
) -> NotificationPreference:
    try:
        update_data: UserUpdateInput = {}
        if data.email:
            update_data["email"] = data.email
        if NotificationType.AGENT_RUN in data.preferences:
            update_data["notifyOnAgentRun"] = data.preferences[
                NotificationType.AGENT_RUN
            ]
        if NotificationType.ZERO_BALANCE in data.preferences:
            update_data["notifyOnZeroBalance"] = data.preferences[
                NotificationType.ZERO_BALANCE
            ]
        if NotificationType.LOW_BALANCE in data.preferences:
            update_data["notifyOnLowBalance"] = data.preferences[
                NotificationType.LOW_BALANCE
            ]
        if NotificationType.BLOCK_EXECUTION_FAILED in data.preferences:
            update_data["notifyOnBlockExecutionFailed"] = data.preferences[
                NotificationType.BLOCK_EXECUTION_FAILED
            ]
        if NotificationType.CONTINUOUS_AGENT_ERROR in data.preferences:
            update_data["notifyOnContinuousAgentError"] = data.preferences[
                NotificationType.CONTINUOUS_AGENT_ERROR
            ]
        if NotificationType.DAILY_SUMMARY in data.preferences:
            update_data["notifyOnDailySummary"] = data.preferences[
                NotificationType.DAILY_SUMMARY
            ]
        if NotificationType.WEEKLY_SUMMARY in data.preferences:
            update_data["notifyOnWeeklySummary"] = data.preferences[
                NotificationType.WEEKLY_SUMMARY
            ]
        if NotificationType.MONTHLY_SUMMARY in data.preferences:
            update_data["notifyOnMonthlySummary"] = data.preferences[
                NotificationType.MONTHLY_SUMMARY
            ]
        if data.daily_limit:
            update_data["maxEmailsPerDay"] = data.daily_limit

        user = await User.prisma().update(
            where={"id": user_id},
            data=update_data,
        )
        if not user:
            raise ValueError(f"User not found with ID: {user_id}")
        preferences: dict[NotificationType, bool] = {
            NotificationType.AGENT_RUN: user.notifyOnAgentRun or True,
            NotificationType.ZERO_BALANCE: user.notifyOnZeroBalance or True,
            NotificationType.LOW_BALANCE: user.notifyOnLowBalance or True,
            NotificationType.BLOCK_EXECUTION_FAILED: user.notifyOnBlockExecutionFailed
            or True,
            NotificationType.CONTINUOUS_AGENT_ERROR: user.notifyOnContinuousAgentError
            or True,
            NotificationType.DAILY_SUMMARY: user.notifyOnDailySummary or True,
            NotificationType.WEEKLY_SUMMARY: user.notifyOnWeeklySummary or True,
            NotificationType.MONTHLY_SUMMARY: user.notifyOnMonthlySummary or True,
        }
        notification_preference = NotificationPreference(
            user_id=user.id,
            email=user.email,
            preferences=preferences,
            daily_limit=user.maxEmailsPerDay or 3,
            # TODO with other changes later, for now we just will email them
            emails_sent_today=0,
            last_reset_date=datetime.now(),
        )
        return NotificationPreference.model_validate(notification_preference)

    except Exception as e:
        raise DatabaseError(
<<<<<<< HEAD
            f"Failed to upsert user notification preference for user {user_id}: {e}"
        ) from e


async def update_user_notification_preference(
    user_id: str, data: NotificationPreferenceDTO
) -> NotificationPreference:
    try:
        update_data: UserUpdateInput = {}
        if data.email:
            update_data["email"] = data.email
        if data.preferences.get(NotificationType.AGENT_RUN):
            update_data["notifyOnAgentRun"] = True
        if data.preferences.get(NotificationType.ZERO_BALANCE):
            update_data["notifyOnZeroBalance"] = True
        if data.preferences.get(NotificationType.LOW_BALANCE):
            update_data["notifyOnLowBalance"] = True
        if data.preferences.get(NotificationType.BLOCK_EXECUTION_FAILED):
            update_data["notifyOnBlockExecutionFailed"] = True
        if data.preferences.get(NotificationType.CONTINUOUS_AGENT_ERROR):
            update_data["notifyOnContinuousAgentError"] = True
        if data.preferences.get(NotificationType.DAILY_SUMMARY):
            update_data["notifyOnDailySummary"] = True
        if data.preferences.get(NotificationType.WEEKLY_SUMMARY):
            update_data["notifyOnWeeklySummary"] = True
        if data.preferences.get(NotificationType.MONTHLY_SUMMARY):
            update_data["notifyOnMonthlySummary"] = True
        if data.daily_limit:
            update_data["maxEmailsPerDay"] = data.daily_limit

        user = await User.prisma().update(
            where={"id": user_id},
            data=update_data,
        )
        if not user:
            raise ValueError(f"User not found with ID: {user_id}")
        preferences: dict[NotificationType, bool] = {
            NotificationType.AGENT_RUN: user.notifyOnAgentRun or True,
            NotificationType.ZERO_BALANCE: user.notifyOnZeroBalance or True,
            NotificationType.LOW_BALANCE: user.notifyOnLowBalance or True,
            NotificationType.BLOCK_EXECUTION_FAILED: user.notifyOnBlockExecutionFailed
            or True,
            NotificationType.CONTINUOUS_AGENT_ERROR: user.notifyOnContinuousAgentError
            or True,
            NotificationType.DAILY_SUMMARY: user.notifyOnDailySummary or True,
            NotificationType.WEEKLY_SUMMARY: user.notifyOnWeeklySummary or True,
            NotificationType.MONTHLY_SUMMARY: user.notifyOnMonthlySummary or True,
        }
        notification_preference = NotificationPreference(
            user_id=user.id,
            email=user.email,
            preferences=preferences,
            daily_limit=user.maxEmailsPerDay or 3,
            # TODO with other changes later, for now we just will email them
            emails_sent_today=0,
            last_reset_date=datetime.now(),
        )
        return NotificationPreference.model_validate(notification_preference)

    except Exception as e:
        raise DatabaseError(
=======
>>>>>>> a0be1658
            f"Failed to update user notification preference for user {user_id}: {e}"
        ) from e<|MERGE_RESOLUTION|>--- conflicted
+++ resolved
@@ -298,8 +298,7 @@
 
     except Exception as e:
         raise DatabaseError(
-<<<<<<< HEAD
-            f"Failed to upsert user notification preference for user {user_id}: {e}"
+            f"Failed to update user notification preference for user {user_id}: {e}"
         ) from e
 
 
@@ -360,7 +359,5 @@
 
     except Exception as e:
         raise DatabaseError(
-=======
->>>>>>> a0be1658
             f"Failed to update user notification preference for user {user_id}: {e}"
         ) from e