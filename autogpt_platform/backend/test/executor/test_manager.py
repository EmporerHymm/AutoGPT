--- conflicted
+++ resolved
@@ -5,13 +5,9 @@
 import pytest
 from prisma.models import User
 
-<<<<<<< HEAD
 import backend.server.v2.library.model
+import backend.server.v2.store.model
 from backend.blocks.basic import AgentInputBlock, FindInDictionaryBlock, StoreValueBlock
-=======
-import backend.server.v2.store.model
-from backend.blocks.basic import FindInDictionaryBlock, StoreValueBlock
->>>>>>> 00bb7c67
 from backend.blocks.maths import CalculatorBlock, Operation
 from backend.data import execution, graph
 from backend.server.model import CreateGraph
@@ -298,7 +294,6 @@
 
 
 @pytest.mark.asyncio(scope="session")
-<<<<<<< HEAD
 async def test_execute_preset(server: SpinTestServer):
     """
     Test executing a preset.
@@ -483,7 +478,9 @@
     # Hence executing extraction of "key" from {"key1": "value1", "key2": "value2"}
     assert executions[3].status == execution.ExecutionStatus.COMPLETED
     assert executions[3].output_data == {"output": ["Hello"]}
-=======
+
+
+@pytest.mark.asyncio(scope="session")
 async def test_store_listing_graph(server: SpinTestServer):
     logger.info("Starting test_agent_execution")
     test_user = await create_test_user()
@@ -545,5 +542,4 @@
     await assert_sample_graph_executions(
         server.agent_server, test_graph, alt_test_user, graph_exec_id
     )
-    logger.info("Completed test_agent_execution")
->>>>>>> 00bb7c67
+    logger.info("Completed test_agent_execution")