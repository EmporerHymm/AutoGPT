import secrets
from datetime import datetime, timedelta, timezone
from typing import TYPE_CHECKING

from pydantic import SecretStr

if TYPE_CHECKING:
    from redis import Redis
    from backend.executor.database import DatabaseManager

from autogpt_libs.utils.cache import thread_cached
from autogpt_libs.utils.synchronize import RedisKeyedMutex

from .types import (
    APIKeyCredentials,
    Credentials,
    OAuth2Credentials,
    OAuthState,
    UserIntegrations,
)

from backend.util.settings import Settings

settings = Settings()

revid_credentials = APIKeyCredentials(
    id="fdb7f412-f519-48d1-9b5f-d2f73d0e01fe",
    provider="revid",
    api_key=SecretStr(settings.secrets.revid_api_key),
    title="Use Credits for Revid",
    expires_at=None,
)
ideogram_credentials = APIKeyCredentials(
    id="760f84fc-b270-42de-91f6-08efe1b512d0",
    provider="ideogram",
    api_key=SecretStr(settings.secrets.ideogram_api_key),
    title="Use Credits for Ideogram",
    expires_at=None,
)
replicate_credentials = APIKeyCredentials(
    id="6b9fc200-4726-4973-86c9-cd526f5ce5db",
    provider="replicate",
    api_key=SecretStr(settings.secrets.replicate_api_key),
    title="Use Credits for Replicate",
    expires_at=None,
)
openai_credentials = APIKeyCredentials(
    id="53c25cb8-e3ee-465c-a4d1-e75a4c899c2a",
    provider="openai",
    api_key=SecretStr(settings.secrets.openai_api_key),
    title="Use Credits for OpenAI",
    expires_at=None,
)
anthropic_credentials = APIKeyCredentials(
    id="24e5d942-d9e3-4798-8151-90143ee55629",
    provider="anthropic",
    api_key=SecretStr(settings.secrets.anthropic_api_key),
    title="Use Credits for Anthropic",
    expires_at=None,
)
groq_credentials = APIKeyCredentials(
    id="4ec22295-8f97-4dd1-b42b-2c6957a02545",
    provider="groq",
    api_key=SecretStr(settings.secrets.groq_api_key),
    title="Use Credits for Groq",
    expires_at=None,
)
did_credentials = APIKeyCredentials(
    id="7f7b0654-c36b-4565-8fa7-9a52575dfae2",
    provider="d_id",
    api_key=SecretStr(settings.secrets.did_api_key),
    title="Use Credits for D-ID",
    expires_at=None,
)
jina_credentials = APIKeyCredentials(
    id="7f26de70-ba0d-494e-ba76-238e65e7b45f",
    provider="jina",
    api_key=SecretStr(settings.secrets.jina_api_key),
    title="Use Credits for Jina",
    expires_at=None,
)
unreal_credentials = APIKeyCredentials(
    id="66f20754-1b81-48e4-91d0-f4f0dd82145f",
    provider="unreal",
    api_key=SecretStr(settings.secrets.unreal_speech_api_key),
    title="Use Credits for Unreal",
    expires_at=None,
)
<<<<<<< HEAD
mailerlite_credentials = APIKeyCredentials(
    id="b7cd8145-b014-43ff-a390-39c7a647e19e",
    provider="mailerlite",
    api_key=SecretStr(settings.secrets.mailerlite_api_key),
    title="Use Credits for MailerLite",
    expires_at=None,
)
=======
open_router_credentials = APIKeyCredentials(
    id="b5a0e27d-0c98-4df3-a4b9-10193e1f3c40",
    provider="open_router",
    api_key=SecretStr(settings.secrets.open_router_api_key),
    title="Use Credits for Open Router",
    expires_at=None,
)

>>>>>>> b03a6141

DEFAULT_CREDENTIALS = [
    revid_credentials,
    ideogram_credentials,
    replicate_credentials,
    openai_credentials,
    anthropic_credentials,
    groq_credentials,
    did_credentials,
    jina_credentials,
    unreal_credentials,
<<<<<<< HEAD
    mailerlite_credentials,
=======
    open_router_credentials,
>>>>>>> b03a6141
]


class SupabaseIntegrationCredentialsStore:
    def __init__(self, redis: "Redis"):
        self.locks = RedisKeyedMutex(redis)

    @property
    @thread_cached
    def db_manager(self) -> "DatabaseManager":
        from backend.executor.database import DatabaseManager
        from backend.util.service import get_service_client

        return get_service_client(DatabaseManager)

    def add_creds(self, user_id: str, credentials: Credentials) -> None:
        with self.locked_user_integrations(user_id):
            if self.get_creds_by_id(user_id, credentials.id):
                raise ValueError(
                    f"Can not re-create existing credentials #{credentials.id} "
                    f"for user #{user_id}"
                )
            self._set_user_integration_creds(
                user_id, [*self.get_all_creds(user_id), credentials]
            )

    def get_all_creds(self, user_id: str) -> list[Credentials]:
        users_credentials = self._get_user_integrations(user_id).credentials
        all_credentials = users_credentials
        if settings.secrets.revid_api_key:
            all_credentials.append(revid_credentials)
        if settings.secrets.ideogram_api_key:
            all_credentials.append(ideogram_credentials)
        if settings.secrets.groq_api_key:
            all_credentials.append(groq_credentials)
        if settings.secrets.replicate_api_key:
            all_credentials.append(replicate_credentials)
        if settings.secrets.openai_api_key:
            all_credentials.append(openai_credentials)
        if settings.secrets.anthropic_api_key:
            all_credentials.append(anthropic_credentials)
        if settings.secrets.did_api_key:
            all_credentials.append(did_credentials)
        if settings.secrets.jina_api_key:
            all_credentials.append(jina_credentials)
        if settings.secrets.unreal_speech_api_key:
            all_credentials.append(unreal_credentials)
<<<<<<< HEAD
        if settings.secrets.mailerlite_api_key:
            all_credentials.append(mailerlite_credentials)
=======
        if settings.secrets.open_router_api_key:
            all_credentials.append(open_router_credentials)
>>>>>>> b03a6141
        return all_credentials

    def get_creds_by_id(self, user_id: str, credentials_id: str) -> Credentials | None:
        all_credentials = self.get_all_creds(user_id)
        return next((c for c in all_credentials if c.id == credentials_id), None)

    def get_creds_by_provider(self, user_id: str, provider: str) -> list[Credentials]:
        credentials = self.get_all_creds(user_id)
        return [c for c in credentials if c.provider == provider]

    def get_authorized_providers(self, user_id: str) -> list[str]:
        credentials = self.get_all_creds(user_id)
        return list(set(c.provider for c in credentials))

    def update_creds(self, user_id: str, updated: Credentials) -> None:
        with self.locked_user_integrations(user_id):
            current = self.get_creds_by_id(user_id, updated.id)
            if not current:
                raise ValueError(
                    f"Credentials with ID {updated.id} "
                    f"for user with ID {user_id} not found"
                )
            if type(current) is not type(updated):
                raise TypeError(
                    f"Can not update credentials with ID {updated.id} "
                    f"from type {type(current)} "
                    f"to type {type(updated)}"
                )

            # Ensure no scopes are removed when updating credentials
            if (
                isinstance(updated, OAuth2Credentials)
                and isinstance(current, OAuth2Credentials)
                and not set(updated.scopes).issuperset(current.scopes)
            ):
                raise ValueError(
                    f"Can not update credentials with ID {updated.id} "
                    f"and scopes {current.scopes} "
                    f"to more restrictive set of scopes {updated.scopes}"
                )

            # Update the credentials
            updated_credentials_list = [
                updated if c.id == updated.id else c
                for c in self.get_all_creds(user_id)
            ]
            self._set_user_integration_creds(user_id, updated_credentials_list)

    def delete_creds_by_id(self, user_id: str, credentials_id: str) -> None:
        with self.locked_user_integrations(user_id):
            filtered_credentials = [
                c for c in self.get_all_creds(user_id) if c.id != credentials_id
            ]
            self._set_user_integration_creds(user_id, filtered_credentials)

    def store_state_token(self, user_id: str, provider: str, scopes: list[str]) -> str:
        token = secrets.token_urlsafe(32)
        expires_at = datetime.now(timezone.utc) + timedelta(minutes=10)

        state = OAuthState(
            token=token,
            provider=provider,
            expires_at=int(expires_at.timestamp()),
            scopes=scopes,
        )

        with self.locked_user_integrations(user_id):
            user_integrations = self._get_user_integrations(user_id)
            oauth_states = user_integrations.oauth_states
            oauth_states.append(state)
            user_integrations.oauth_states = oauth_states

            self.db_manager.update_user_integrations(
                user_id=user_id, data=user_integrations
            )

        return token

    def get_any_valid_scopes_from_state_token(
        self, user_id: str, token: str, provider: str
    ) -> list[str]:
        """
        Get the valid scopes from the OAuth state token. This will return any valid scopes
        from any OAuth state token for the given provider. If no valid scopes are found,
        an empty list is returned. DO NOT RELY ON THIS TOKEN TO AUTHENTICATE A USER, AS IT
        IS TO CHECK IF THE USER HAS GIVEN PERMISSIONS TO THE APPLICATION BEFORE EXCHANGING
        THE CODE FOR TOKENS.
        """
        user_integrations = self._get_user_integrations(user_id)
        oauth_states = user_integrations.oauth_states

        now = datetime.now(timezone.utc)
        valid_state = next(
            (
                state
                for state in oauth_states
                if state.token == token
                and state.provider == provider
                and state.expires_at > now.timestamp()
            ),
            None,
        )

        if valid_state:
            return valid_state.scopes

        return []

    def verify_state_token(self, user_id: str, token: str, provider: str) -> bool:
        with self.locked_user_integrations(user_id):
            user_integrations = self._get_user_integrations(user_id)
            oauth_states = user_integrations.oauth_states

            now = datetime.now(timezone.utc)
            valid_state = next(
                (
                    state
                    for state in oauth_states
                    if state.token == token
                    and state.provider == provider
                    and state.expires_at > now.timestamp()
                ),
                None,
            )

            if valid_state:
                # Remove the used state
                oauth_states.remove(valid_state)
                user_integrations.oauth_states = oauth_states
                self.db_manager.update_user_integrations(user_id, user_integrations)
                return True

        return False

    def _set_user_integration_creds(
        self, user_id: str, credentials: list[Credentials]
    ) -> None:
        integrations = self._get_user_integrations(user_id)
        # Remove default credentials from the list
        credentials = [c for c in credentials if c not in DEFAULT_CREDENTIALS]
        integrations.credentials = credentials
        self.db_manager.update_user_integrations(user_id, integrations)

    def _get_user_integrations(self, user_id: str) -> UserIntegrations:
        integrations: UserIntegrations = self.db_manager.get_user_integrations(
            user_id=user_id
        )
        return integrations

    def locked_user_integrations(self, user_id: str):
        key = (self.db_manager, f"user:{user_id}", "integrations")
        return self.locks.locked(key)<|MERGE_RESOLUTION|>--- conflicted
+++ resolved
@@ -86,7 +86,6 @@
     title="Use Credits for Unreal",
     expires_at=None,
 )
-<<<<<<< HEAD
 mailerlite_credentials = APIKeyCredentials(
     id="b7cd8145-b014-43ff-a390-39c7a647e19e",
     provider="mailerlite",
@@ -94,7 +93,6 @@
     title="Use Credits for MailerLite",
     expires_at=None,
 )
-=======
 open_router_credentials = APIKeyCredentials(
     id="b5a0e27d-0c98-4df3-a4b9-10193e1f3c40",
     provider="open_router",
@@ -103,7 +101,6 @@
     expires_at=None,
 )
 
->>>>>>> b03a6141
 
 DEFAULT_CREDENTIALS = [
     revid_credentials,
@@ -115,11 +112,8 @@
     did_credentials,
     jina_credentials,
     unreal_credentials,
-<<<<<<< HEAD
     mailerlite_credentials,
-=======
     open_router_credentials,
->>>>>>> b03a6141
 ]
 
 
@@ -167,13 +161,10 @@
             all_credentials.append(jina_credentials)
         if settings.secrets.unreal_speech_api_key:
             all_credentials.append(unreal_credentials)
-<<<<<<< HEAD
         if settings.secrets.mailerlite_api_key:
             all_credentials.append(mailerlite_credentials)
-=======
         if settings.secrets.open_router_api_key:
             all_credentials.append(open_router_credentials)
->>>>>>> b03a6141
         return all_credentials
 
     def get_creds_by_id(self, user_id: str, credentials_id: str) -> Credentials | None:
