"""
This is a minimal file intended to be run by users to help them manage the autogpt projects.

If you want to contribute, please use only libraries that come as part of Python.
To ensure efficiency, add the imports to the functions so only what is needed is imported.
"""
try:
    import click
except ImportError:
    import os

    os.system("pip3 install click")
    import click


@click.group()
def cli():
    pass


@cli.command()
def setup():
    """Installs dependencies needed for your system. Works with Linux, MacOS and Windows WSL."""
    import os
    import subprocess

    click.echo(
        click.style(
            """
       d8888          888             .d8888b.  8888888b. 88888888888 
      d88888          888            d88P  Y88b 888   Y88b    888     
     d88P888          888            888    888 888    888    888     
    d88P 888 888  888 888888 .d88b.  888        888   d88P    888     
   d88P  888 888  888 888   d88""88b 888  88888 8888888P"     888     
  d88P   888 888  888 888   888  888 888    888 888           888     
 d8888888888 Y88b 888 Y88b. Y88..88P Y88b  d88P 888           888     
d88P     888  "Y88888  "Y888 "Y88P"   "Y8888P88 888           888     
                                                                                                                                       
""",
            fg="green",
        )
    )

    script_dir = os.path.dirname(os.path.realpath(__file__))
    setup_script = os.path.join(script_dir, "setup.sh")
    install_error = False
    if os.path.exists(setup_script):
        click.echo(click.style("🚀 Setup initiated...\n", fg="green"))
        try:
            subprocess.check_call([setup_script], cwd=script_dir)
        except subprocess.CalledProcessError:
            click.echo(
                click.style("❌ There was an issue with the installation.", fg="red")
            )
            install_error = True
    else:
        click.echo(
            click.style(
                "❌ Error: setup.sh does not exist in the current directory.", fg="red"
            )
        )
        install_error = True

    if install_error:
        click.echo(
            click.style(
                "\n\n🔴 If you need help, please raise a ticket on GitHub at https://github.com/Significant-Gravitas/AutoGPT/issues\n\n",
                fg="magenta",
                bold=True,
            )
        )
    else:
        click.echo(click.style("🎉 Setup completed!\n", fg="green"))


@cli.group()
def agent():
    """Commands to create, start and stop agents"""
    pass


@agent.command()
@click.argument("agent_name")
def create(agent_name: str):
    """Create's a new agent with the agent name provided"""
    import os
    import re
    import shutil

    if not re.match(r"\w*$", agent_name):
        click.echo(
            click.style(
                f"😞 Agent name '{agent_name}' is not valid. It should not contain spaces or special characters other than -_",
                fg="red",
            )
        )
        return
    try:
        new_agent_dir = f"./agents/{agent_name}"
        new_agent_name = f"{agent_name.lower()}.json"

        if not os.path.exists(new_agent_dir):
            shutil.copytree("./forge", new_agent_dir)
            click.echo(
                click.style(
                    f"🎉 New agent '{agent_name}' created. The code for your new agent is in: agents/{agent_name}",
                    fg="green",
                )
            )
        else:
            click.echo(
                click.style(
                    f"😞 Agent '{agent_name}' already exists. Enter a different name for your agent, the name needs to be unique regardless of case",
                    fg="red",
                )
            )
    except Exception as e:
        click.echo(click.style(f"😢 An error occurred: {e}", fg="red"))


@agent.command()
@click.argument("agent_name")
@click.option(
    "--no-setup",
    is_flag=True,
    help="Disables running the setup script before starting the agent",
)
def start(agent_name: str, no_setup: bool):
    """Start agent command"""
    import os
    import subprocess

    script_dir = os.path.dirname(os.path.realpath(__file__))
    agent_dir = os.path.join(
        script_dir,
        f"agents/{agent_name}"
        if agent_name not in ["original_autogpt", "forge"]
        else agent_name,
    )
    run_command = os.path.join(agent_dir, "run")
    run_bench_command = os.path.join(agent_dir, "run_benchmark")
    if (
        os.path.exists(agent_dir)
        and os.path.isfile(run_command)
        and os.path.isfile(run_bench_command)
    ):
        os.chdir(agent_dir)
        if not no_setup:
            click.echo(f"⌛ Running setup for agent '{agent_name}'...")
            setup_process = subprocess.Popen(["./setup"], cwd=agent_dir)
            setup_process.wait()
            click.echo()

        # FIXME: Doesn't work: Command not found: agbenchmark
        # subprocess.Popen(["./run_benchmark", "serve"], cwd=agent_dir)
        # click.echo("⌛ (Re)starting benchmark server...")
        # wait_until_conn_ready(8080)
        # click.echo()

        subprocess.Popen(["./run"], cwd=agent_dir)
        click.echo(f"⌛ (Re)starting agent '{agent_name}'...")
        wait_until_conn_ready(8000)
        click.echo("✅ Agent application started and available on port 8000")
    elif not os.path.exists(agent_dir):
        click.echo(
            click.style(
                f"😞 Agent '{agent_name}' does not exist. Please create the agent first.",
                fg="red",
            )
        )
    else:
        click.echo(
            click.style(
                f"😞 Run command does not exist in the agent '{agent_name}' directory.",
                fg="red",
            )
        )


@agent.command()
def stop():
    """Stop agent command"""
    import os
    import signal
    import subprocess

    try:
        pids = subprocess.check_output(["lsof", "-t", "-i", ":8000"]).split()
        if isinstance(pids, int):
            os.kill(int(pids), signal.SIGTERM)
        else:
            for pid in pids:
                os.kill(int(pid), signal.SIGTERM)
    except subprocess.CalledProcessError:
        click.echo("No process is running on port 8000")

    try:
        pids = int(subprocess.check_output(["lsof", "-t", "-i", ":8080"]))
        if isinstance(pids, int):
            os.kill(int(pids), signal.SIGTERM)
        else:
            for pid in pids:
                os.kill(int(pid), signal.SIGTERM)
    except subprocess.CalledProcessError:
        click.echo("No process is running on port 8080")


@agent.command()
def list():
    """List agents command"""
    import os

    try:
        agents_dir = "./agents"
        agents_list = [
            d
            for d in os.listdir(agents_dir)
            if os.path.isdir(os.path.join(agents_dir, d))
        ]
        if os.path.isdir("./original_autogpt"):
            agents_list.append("original_autogpt")
        if agents_list:
            click.echo(click.style("Available agents: 🤖", fg="green"))
            for agent in agents_list:
                click.echo(click.style(f"\t🐙 {agent}", fg="blue"))
        else:
            click.echo(click.style("No agents found 😞", fg="red"))
    except FileNotFoundError:
        click.echo(click.style("The agents directory does not exist 😢", fg="red"))
    except Exception as e:
        click.echo(click.style(f"An error occurred: {e} 😢", fg="red"))


@cli.group()
def benchmark():
    """Commands to start the benchmark and list tests and categories"""
    pass


@benchmark.command(
    context_settings=dict(
        ignore_unknown_options=True,
    )
)
@click.argument("agent_name")
@click.argument("subprocess_args", nargs=-1, type=click.UNPROCESSED)
def start(agent_name, subprocess_args):
    """Starts the benchmark command"""
    import os
    import subprocess

    script_dir = os.path.dirname(os.path.realpath(__file__))
    agent_dir = os.path.join(
        script_dir,
        f"agents/{agent_name}"
        if agent_name not in ["original_autogpt", "forge"]
        else agent_name,
    )
    benchmark_script = os.path.join(agent_dir, "run_benchmark")
    if os.path.exists(agent_dir) and os.path.isfile(benchmark_script):
        os.chdir(agent_dir)
        subprocess.Popen([benchmark_script, *subprocess_args], cwd=agent_dir)
        click.echo(
            click.style(
                f"🚀 Running benchmark for '{agent_name}' with subprocess arguments: {' '.join(subprocess_args)}",
                fg="green",
            )
        )
    else:
        click.echo(
            click.style(
                f"😞 Agent '{agent_name}' does not exist. Please create the agent first.",
                fg="red",
            )
        )


@benchmark.group(name="categories")
def benchmark_categories():
    """Benchmark categories group command"""
    pass


@benchmark_categories.command(name="list")
def benchmark_categories_list():
    """List benchmark categories command"""
    import glob
    import json
    import os

    categories = set()

    # Get the directory of this file
    this_dir = os.path.dirname(os.path.abspath(__file__))

    glob_path = os.path.join(
        this_dir,
<<<<<<< HEAD
        "./classic/benchmark/agbenchmark/challenges/**/[!deprecated]*/data.json",
=======
        "./benchmark/agbenchmark/challenges/**/[!deprecated]*/data.json",
>>>>>>> f711c057
    )
    # Use it as the base for the glob pattern, excluding 'deprecated' directory
    for data_file in glob.glob(glob_path, recursive=True):
        if "deprecated" not in data_file:
            with open(data_file, "r") as f:
                try:
                    data = json.load(f)
                    categories.update(data.get("category", []))
                except json.JSONDecodeError:
                    print(f"Error: {data_file} is not a valid JSON file.")
                    continue
                except IOError:
                    print(f"IOError: file could not be read: {data_file}")
                    continue

    if categories:
        click.echo(click.style("Available categories: 📚", fg="green"))
        for category in categories:
            click.echo(click.style(f"\t📖 {category}", fg="blue"))
    else:
        click.echo(click.style("No categories found 😞", fg="red"))


@benchmark.group(name="tests")
def benchmark_tests():
    """Benchmark tests group command"""
    pass


@benchmark_tests.command(name="list")
def benchmark_tests_list():
    """List benchmark tests command"""
    import glob
    import json
    import os
    import re

    tests = {}

    # Get the directory of this file
    this_dir = os.path.dirname(os.path.abspath(__file__))

    glob_path = os.path.join(
        this_dir,
<<<<<<< HEAD
        "./classic/benchmark/agbenchmark/challenges/**/[!deprecated]*/data.json",
=======
        "./benchmark/agbenchmark/challenges/**/[!deprecated]*/data.json",
>>>>>>> f711c057
    )
    # Use it as the base for the glob pattern, excluding 'deprecated' directory
    for data_file in glob.glob(glob_path, recursive=True):
        if "deprecated" not in data_file:
            with open(data_file, "r") as f:
                try:
                    data = json.load(f)
                    category = data.get("category", [])
                    test_name = data.get("name", "")
                    if category and test_name:
                        if category[0] not in tests:
                            tests[category[0]] = []
                        tests[category[0]].append(test_name)
                except json.JSONDecodeError:
                    print(f"Error: {data_file} is not a valid JSON file.")
                    continue
                except IOError:
                    print(f"IOError: file could not be read: {data_file}")
                    continue

    if tests:
        click.echo(click.style("Available tests: 📚", fg="green"))
        for category, test_list in tests.items():
            click.echo(click.style(f"\t📖 {category}", fg="blue"))
            for test in sorted(test_list):
                test_name = (
                    " ".join(word for word in re.split("([A-Z][a-z]*)", test) if word)
                    .replace("_", "")
                    .replace("C L I", "CLI")
                    .replace("  ", " ")
                )
                test_name_padded = f"{test_name:<40}"
                click.echo(click.style(f"\t\t🔬 {test_name_padded} - {test}", fg="cyan"))
    else:
        click.echo(click.style("No tests found 😞", fg="red"))


@benchmark_tests.command(name="details")
@click.argument("test_name")
def benchmark_tests_details(test_name):
    """Benchmark test details command"""
    import glob
    import json
    import os

    # Get the directory of this file
    this_dir = os.path.dirname(os.path.abspath(__file__))

    glob_path = os.path.join(
        this_dir,
<<<<<<< HEAD
        "./classic/benchmark/agbenchmark/challenges/**/[!deprecated]*/data.json",
=======
        "./benchmark/agbenchmark/challenges/**/[!deprecated]*/data.json",
>>>>>>> f711c057
    )
    # Use it as the base for the glob pattern, excluding 'deprecated' directory
    for data_file in glob.glob(glob_path, recursive=True):
        with open(data_file, "r") as f:
            try:
                data = json.load(f)
                if data.get("name") == test_name:
                    click.echo(
                        click.style(
                            f"\n{data.get('name')}\n{'-'*len(data.get('name'))}\n",
                            fg="blue",
                        )
                    )
                    click.echo(
                        click.style(
                            f"\tCategory:  {', '.join(data.get('category'))}",
                            fg="green",
                        )
                    )
                    click.echo(click.style(f"\tTask:  {data.get('task')}", fg="green"))
                    click.echo(
                        click.style(
                            f"\tDependencies:  {', '.join(data.get('dependencies')) if data.get('dependencies') else 'None'}",
                            fg="green",
                        )
                    )
                    click.echo(
                        click.style(f"\tCutoff:  {data.get('cutoff')}\n", fg="green")
                    )
                    click.echo(
                        click.style("\tTest Conditions\n\t-------", fg="magenta")
                    )
                    click.echo(
                        click.style(
                            f"\t\tAnswer: {data.get('ground').get('answer')}",
                            fg="magenta",
                        )
                    )
                    click.echo(
                        click.style(
                            f"\t\tShould Contain: {', '.join(data.get('ground').get('should_contain'))}",
                            fg="magenta",
                        )
                    )
                    click.echo(
                        click.style(
                            f"\t\tShould Not Contain: {', '.join(data.get('ground').get('should_not_contain'))}",
                            fg="magenta",
                        )
                    )
                    click.echo(
                        click.style(
                            f"\t\tFiles: {', '.join(data.get('ground').get('files'))}",
                            fg="magenta",
                        )
                    )
                    click.echo(
                        click.style(
                            f"\t\tEval: {data.get('ground').get('eval').get('type')}\n",
                            fg="magenta",
                        )
                    )
                    click.echo(click.style("\tInfo\n\t-------", fg="yellow"))
                    click.echo(
                        click.style(
                            f"\t\tDifficulty: {data.get('info').get('difficulty')}",
                            fg="yellow",
                        )
                    )
                    click.echo(
                        click.style(
                            f"\t\tDescription: {data.get('info').get('description')}",
                            fg="yellow",
                        )
                    )
                    click.echo(
                        click.style(
                            f"\t\tSide Effects: {', '.join(data.get('info').get('side_effects'))}",
                            fg="yellow",
                        )
                    )
                    break

            except json.JSONDecodeError:
                print(f"Error: {data_file} is not a valid JSON file.")
                continue
            except IOError:
                print(f"IOError: file could not be read: {data_file}")
                continue


def wait_until_conn_ready(port: int = 8000, timeout: int = 30):
    """
    Polls localhost:{port} until it is available for connections

    Params:
        port: The port for which to wait until it opens
        timeout: Timeout in seconds; maximum amount of time to wait

    Raises:
        TimeoutError: If the timeout (seconds) expires before the port opens
    """
    import socket
    import time

    start = time.time()
    while True:
        time.sleep(0.5)
        with socket.socket(socket.AF_INET, socket.SOCK_STREAM) as s:
            if s.connect_ex(("localhost", port)) == 0:
                break
        if time.time() > start + timeout:
            raise TimeoutError(f"Port {port} did not open within {timeout} seconds")


if __name__ == "__main__":
    cli()<|MERGE_RESOLUTION|>--- conflicted
+++ resolved
@@ -295,11 +295,7 @@
 
     glob_path = os.path.join(
         this_dir,
-<<<<<<< HEAD
-        "./classic/benchmark/agbenchmark/challenges/**/[!deprecated]*/data.json",
-=======
         "./benchmark/agbenchmark/challenges/**/[!deprecated]*/data.json",
->>>>>>> f711c057
     )
     # Use it as the base for the glob pattern, excluding 'deprecated' directory
     for data_file in glob.glob(glob_path, recursive=True):
@@ -344,11 +340,7 @@
 
     glob_path = os.path.join(
         this_dir,
-<<<<<<< HEAD
-        "./classic/benchmark/agbenchmark/challenges/**/[!deprecated]*/data.json",
-=======
         "./benchmark/agbenchmark/challenges/**/[!deprecated]*/data.json",
->>>>>>> f711c057
     )
     # Use it as the base for the glob pattern, excluding 'deprecated' directory
     for data_file in glob.glob(glob_path, recursive=True):
@@ -399,11 +391,7 @@
 
     glob_path = os.path.join(
         this_dir,
-<<<<<<< HEAD
-        "./classic/benchmark/agbenchmark/challenges/**/[!deprecated]*/data.json",
-=======
         "./benchmark/agbenchmark/challenges/**/[!deprecated]*/data.json",
->>>>>>> f711c057
     )
     # Use it as the base for the glob pattern, excluding 'deprecated' directory
     for data_file in glob.glob(glob_path, recursive=True):
