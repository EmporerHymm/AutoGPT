# Auto-GPT: An Autonomous GPT-4 Experiment
### 🔴 🔴 🔴  Urgent: USE `stable` not `master`  🔴 🔴 🔴

> This information takes precedence over any other information provided and should be followed accordingly.

Our workflow has been improved, but please note that `master` branch may often be in a **broken** state.
Please download the latest `stable` release from here: https://github.com/Torantulino/Auto-GPT/releases/latest.

![GitHub Repo stars](https://img.shields.io/github/stars/Torantulino/auto-gpt?style=social)
[![Twitter Follow](https://img.shields.io/twitter/follow/siggravitas?style=social)](https://twitter.com/SigGravitas)
[![Discord Follow](https://dcbadge.vercel.app/api/server/autogpt?style=flat)](https://discord.gg/autogpt)
[![Unit Tests](https://github.com/Torantulino/Auto-GPT/actions/workflows/ci.yml/badge.svg)](https://github.com/Torantulino/Auto-GPT/actions/workflows/ci.yml)

Auto-GPT is an experimental open-source application showcasing the capabilities of the GPT-4 language model. This program, driven by GPT-4, chains together LLM "thoughts", to autonomously achieve whatever goal you set. As one of the first examples of GPT-4 running fully autonomously, Auto-GPT pushes the boundaries of what is possible with AI.

### Demo (30/03/2023):

https://user-images.githubusercontent.com/22963551/228855501-2f5777cf-755b-4407-a643-c7299e5b6419.mp4

<h2 align="center"> 💖 Help Fund Auto-GPT's Development 💖</h2>
<p align="center">
If you can spare a coffee, you can help to cover the API costs of developing Auto-GPT and help push the boundaries of fully autonomous AI!
A full day of development can easily cost as much as $20 in API costs, which for a free project is quite limiting.
Your support is greatly appreciated
</p>

<p align="center">
 Development of this free, open-source project is made possible by all the <a href="https://github.com/Torantulino/Auto-GPT/graphs/contributors">contributors</a> and <a href="https://github.com/sponsors/Torantulino">sponsors</a>. If you'd like to sponsor this project and have your avatar or company logo appear below <a href="https://github.com/sponsors/Torantulino">click here</a>.

<h3 align="center">Individual Sponsors</h3>
<p align="center">
<a href="https://github.com/robinicus"><img src="https://github.com/robinicus.png" width="50px" alt="robinicus" /></a>&nbsp;&nbsp;<a href="https://github.com/prompthero"><img src="https://github.com/prompthero.png" width="50px" alt="prompthero" /></a>&nbsp;&nbsp;<a href="https://github.com/crizzler"><img src="https://github.com/crizzler.png" width="50px" alt="crizzler" /></a>&nbsp;&nbsp;<a href="https://github.com/tob-le-rone"><img src="https://github.com/tob-le-rone.png" width="50px" alt="tob-le-rone" /></a>&nbsp;&nbsp;<a href="https://github.com/FSTatSBS"><img src="https://github.com/FSTatSBS.png" width="50px" alt="FSTatSBS" /></a>&nbsp;&nbsp;<a href="https://github.com/toverly1"><img src="https://github.com/toverly1.png" width="50px" alt="toverly1" /></a>&nbsp;&nbsp;<a href="https://github.com/ddtarazona"><img src="https://github.com/ddtarazona.png" width="50px" alt="ddtarazona" /></a>&nbsp;&nbsp;<a href="https://github.com/Nalhos"><img src="https://github.com/Nalhos.png" width="50px" alt="Nalhos" /></a>&nbsp;&nbsp;<a href="https://github.com/Kazamario"><img src="https://github.com/Kazamario.png" width="50px" alt="Kazamario" /></a>&nbsp;&nbsp;<a href="https://github.com/pingbotan"><img src="https://github.com/pingbotan.png" width="50px" alt="pingbotan" /></a>&nbsp;&nbsp;<a href="https://github.com/indoor47"><img src="https://github.com/indoor47.png" width="50px" alt="indoor47" /></a>&nbsp;&nbsp;<a href="https://github.com/AuroraHolding"><img src="https://github.com/AuroraHolding.png" width="50px" alt="AuroraHolding" /></a>&nbsp;&nbsp;<a href="https://github.com/kreativai"><img src="https://github.com/kreativai.png" width="50px" alt="kreativai" /></a>&nbsp;&nbsp;<a href="https://github.com/hunteraraujo"><img src="https://github.com/hunteraraujo.png" width="50px" alt="hunteraraujo" /></a>&nbsp;&nbsp;<a href="https://github.com/Explorergt92"><img src="https://github.com/Explorergt92.png" width="50px" alt="Explorergt92" /></a>&nbsp;&nbsp;<a href="https://github.com/judegomila"><img src="https://github.com/judegomila.png" width="50px" alt="judegomila" /></a>&nbsp;&nbsp;
<a href="https://github.com/thepok"><img src="https://github.com/thepok.png" width="50px" alt="thepok" /></a>
&nbsp;&nbsp;<a href="https://github.com/SpacingLily"><img src="https://github.com/SpacingLily.png" width="50px" alt="SpacingLily" /></a>&nbsp;&nbsp;<a href="https://github.com/merwanehamadi"><img src="https://github.com/merwanehamadi.png" width="50px" alt="merwanehamadi" /></a>&nbsp;&nbsp;<a href="https://github.com/m"><img src="https://github.com/m.png" width="50px" alt="m" /></a>&nbsp;&nbsp;<a href="https://github.com/zkonduit"><img src="https://github.com/zkonduit.png" width="50px" alt="zkonduit" /></a>&nbsp;&nbsp;<a href="https://github.com/maxxflyer"><img src="https://github.com/maxxflyer.png" width="50px" alt="maxxflyer" /></a>&nbsp;&nbsp;<a href="https://github.com/tekelsey"><img src="https://github.com/tekelsey.png" width="50px" alt="tekelsey" /></a>&nbsp;&nbsp;<a href="https://github.com/digisomni"><img src="https://github.com/digisomni.png" width="50px" alt="digisomni" /></a>&nbsp;&nbsp;<a href="https://github.com/nocodeclarity"><img src="https://github.com/nocodeclarity.png" width="50px" alt="nocodeclarity" /></a>&nbsp;&nbsp;<a href="https://github.com/tjarmain"><img src="https://github.com/tjarmain.png" width="50px" alt="tjarmain" /></a>
</p>

## Table of Contents

- [Auto-GPT: An Autonomous GPT-4 Experiment](#auto-gpt-an-autonomous-gpt-4-experiment)
    - [🔴 🔴 🔴  Urgent: USE `stable` not `master`  🔴 🔴 🔴](#----urgent-use-stable-not-master----)
    - [Demo (30/03/2023):](#demo-30032023)
  - [Table of Contents](#table-of-contents)
  - [🚀 Features](#-features)
  - [📋 Requirements](#-requirements)
  - [💾 Installation](#-installation)
  - [🔧 Usage](#-usage)
    - [Logs](#logs)
    - [Docker](#docker)
    - [Command Line Arguments](#command-line-arguments)
  - [🗣️ Speech Mode](#️-speech-mode)
  - [🔍 Google API Keys Configuration](#-google-api-keys-configuration)
    - [Setting up environment variables](#setting-up-environment-variables)
  - [Memory Backend Setup](#memory-backend-setup)
    - [Redis Setup](#redis-setup)
    - [🌲 Pinecone API Key Setup](#-pinecone-api-key-setup)
    - [Milvus Setup](#milvus-setup)
    - [Setting up environment variables](#setting-up-environment-variables-1)
  - [Setting Your Cache Type](#setting-your-cache-type)
  - [View Memory Usage](#view-memory-usage)
  - [🧠 Memory pre-seeding](#-memory-pre-seeding)
  - [💀 Continuous Mode ⚠️](#-continuous-mode-️)
  - [GPT3.5 ONLY Mode](#gpt35-only-mode)
  - [🖼 Image Generation](#-image-generation)
  - [⚠️ Limitations](#️-limitations)
  - [🛡 Disclaimer](#-disclaimer)
  - [🐦 Connect with Us on Twitter](#-connect-with-us-on-twitter)
  - [Run tests](#run-tests)
  - [Run linter](#run-linter)

## 🚀 Features

- 🌐 Internet access for searches and information gathering
- 💾 Long-Term and Short-Term memory management
- 🧠 GPT-4 instances for text generation
- 🔗 Access to popular websites and platforms
- 🗃️ File storage and summarization with GPT-3.5

## 📋 Requirements

- environments(just choose one)
  - [vscode + devcontainer](https://marketplace.visualstudio.com/items?itemName=ms-vscode-remote.remote-containers): It has been configured in the .devcontainer folder and can be used directly
  - [Python 3.8 or later](https://www.tutorialspoint.com/how-to-install-python-in-windows)
- [OpenAI API key](https://platform.openai.com/account/api-keys)

Optional:

- Memory backend
  - [PINECONE API key](https://www.pinecone.io/) (If you want Pinecone backed memory)
  - [Milvus](https://milvus.io/) (If you want Milvus as memory backend)
- ElevenLabs Key (If you want the AI to speak)

## 💾 Installation

To install Auto-GPT, follow these steps:

1. Make sure you have all the **requirements** listed above, if not, install/get them

_To execute the following commands, open a CMD, Bash, or Powershell window by navigating to a folder on your computer and typing `CMD` in the folder path at the top, then press enter._

2. Clone the repository: For this step, you need Git installed. Alternatively, you can download the zip file by clicking the button at the top of this page ☝️

```bash
git clone https://github.com/Torantulino/Auto-GPT.git
```

3. Navigate to the directory where the repository was downloaded

```bash
cd Auto-GPT
```

4. Install the required dependencies

```bash
pip install -r requirements.txt
```

5. Rename `.env.template` to `.env` and fill in your `OPENAI_API_KEY`. If you plan to use Speech Mode, fill in your `ELEVENLABS_API_KEY` as well.
  - See [OpenAI API Keys Configuration](#openai-api-keys-configuration) to obtain your OpenAI API key.
  - Obtain your ElevenLabs API key from: https://elevenlabs.io. You can view your xi-api-key using the "Profile" tab on the website.
  - If you want to use GPT on an Azure instance, set `USE_AZURE` to `True` and then follow these steps:
    - Rename `azure.yaml.template` to `azure.yaml` and provide the relevant `azure_api_base`, `azure_api_version` and all the deployment IDs for the relevant models in the `azure_model_map` section:
      - `fast_llm_model_deployment_id` - your gpt-3.5-turbo or gpt-4 deployment ID
      - `smart_llm_model_deployment_id` - your gpt-4 deployment ID
      - `embedding_model_deployment_id` - your text-embedding-ada-002 v2 deployment ID
    - Please specify all of these values as double-quoted strings
    > Replace string in angled brackets (<>) to your own ID
    ```yaml
    azure_model_map:
      fast_llm_model_deployment_id: "<my-fast-llm-deployment-id>"
      ...
    ```
    - Details can be found here: https://pypi.org/project/openai/ in the `Microsoft Azure Endpoints` section and here: https://learn.microsoft.com/en-us/azure/cognitive-services/openai/tutorials/embeddings?tabs=command-line for the embedding model.

## 🔧 Usage

1. Run `autogpt` Python module in your terminal

```
python -m autogpt
```

2. After each action, choose from options to authorize command(s),
exit the program, or provide feedback to the AI.
   1. Authorize a single command, enter `y`
   2. Authorize a series of _N_ continuous commands, enter `y -N`
   3. Exit the program, enter `n`


### Logs

Activity and error logs are located in the `./output/logs`

To print out debug logs:

```
python -m autogpt --debug
```

### Docker

You can also build this into a docker image and run it:

```
docker build -t autogpt .
docker run -it --env-file=./.env -v $PWD/auto_gpt_workspace:/app/auto_gpt_workspace autogpt
```

You can pass extra arguments, for instance, running with `--gpt3only` and `--continuous` mode:
```
docker run -it --env-file=./.env -v $PWD/auto_gpt_workspace:/app/auto_gpt_workspace autogpt --gpt3only --continuous
```
### Command Line Arguments
Here are some common arguments you can use when running Auto-GPT:
> Replace anything in angled brackets (<>) to a value you want to specify
* View all available command line arguments
```bash
python scripts/main.py --help
```
* Run Auto-GPT with a different AI Settings file
```bash
python scripts/main.py --ai-settings <filename>
```
* Specify one of 3 memory backends: `local`, `redis`, `pinecone` or `no_memory`
```bash
python scripts/main.py --use-memory  <memory-backend>
```

> **NOTE**: There are shorthands for some of these flags, for example `-m` for `--use-memory`. Use `python scripts/main.py --help` for more information

## 🗣️ Speech Mode

Use this to use TTS _(Text-to-Speech)_ for Auto-GPT

```bash
python -m autogpt --speak
```

### List of IDs with names from eleven labs, you can use the name or ID:

- Rachel : 21m00Tcm4TlvDq8ikWAM
- Domi : AZnzlk1XvdvUeBnXmlld
- Bella : EXAVITQu4vr4xnSDxMaL
- Antoni : ErXwobaYiN019PkySvjV
- Elli : MF3mGyEYCl7XYWbV9V6O
- Josh : TxGEqnHWrfWFTfGW9XjX
- Arnold : VR6AewLTigWG4xSOukaG
- Adam : pNInz6obpgDQGcFmaJgB
- Sam : yoZ06aMxZJJ28mfd3POQ


## OpenAI API Keys Configuration

Obtain your OpenAI API key from: https://platform.openai.com/account/api-keys.

To use OpenAI API key for Auto-GPT, you NEED to have billing set up (AKA paid account).

You can set up paid account at https://platform.openai.com/account/billing/overview.

![For OpenAI API key to work, set up paid account at OpenAI API > Billing](./docs/imgs/openai-api-key-billing-paid-account.png)


## 🔍 Google API Keys Configuration

This section is optional, use the official google api if you are having issues with error 429 when running a google search.
To use the `google_official_search` command, you need to set up your Google API keys in your environment variables.

1. Go to the [Google Cloud Console](https://console.cloud.google.com/).
2. If you don't already have an account, create one and log in.
3. Create a new project by clicking on the "Select a Project" dropdown at the top of the page and clicking "New Project". Give it a name and click "Create".
4. Go to the [APIs & Services Dashboard](https://console.cloud.google.com/apis/dashboard) and click "Enable APIs and Services". Search for "Custom Search API" and click on it, then click "Enable".
5. Go to the [Credentials](https://console.cloud.google.com/apis/credentials) page and click "Create Credentials". Choose "API Key".
6. Copy the API key and set it as an environment variable named `GOOGLE_API_KEY` on your machine. See setting up environment variables below.
7. [Enable](https://console.developers.google.com/apis/api/customsearch.googleapis.com) the Custom Search API on your project. (Might need to wait few minutes to propagate)
8. Go to the [Custom Search Engine](https://cse.google.com/cse/all) page and click "Add".
9. Set up your search engine by following the prompts. You can choose to search the entire web or specific sites.
10. Once you've created your search engine, click on "Control Panel" and then "Basics". Copy the "Search engine ID" and set it as an environment variable named `CUSTOM_SEARCH_ENGINE_ID` on your machine. See setting up environment variables below.

_Remember that your free daily custom search quota allows only up to 100 searches. To increase this limit, you need to assign a billing account to the project to profit from up to 10K daily searches._

### Setting up environment variables

For Windows Users:

```bash
setx GOOGLE_API_KEY "YOUR_GOOGLE_API_KEY"
setx CUSTOM_SEARCH_ENGINE_ID "YOUR_CUSTOM_SEARCH_ENGINE_ID"
```

For macOS and Linux users:

```bash
export GOOGLE_API_KEY="YOUR_GOOGLE_API_KEY"
export CUSTOM_SEARCH_ENGINE_ID="YOUR_CUSTOM_SEARCH_ENGINE_ID"
```

## Redis Setup
> _**CAUTION**_ \
This is not intended to be publicly accessible and lacks security measures. Therefore, avoid exposing Redis to the internet without a password or at all
1. Install docker desktop
```bash
docker run -d --name redis-stack-server -p 6379:6379 redis/redis-stack-server:latest
```
> See https://hub.docker.com/r/redis/redis-stack-server for setting a password and additional configuration.

2. Set the following environment variables
> Replace **PASSWORD** in angled brackets (<>)
```bash
MEMORY_BACKEND=redis
REDIS_HOST=localhost
REDIS_PORT=6379
REDIS_PASSWORD=<PASSWORD>
```
You can optionally set

```bash
WIPE_REDIS_ON_START=False
```

To persist memory stored in Redis

You can specify the memory index for redis using the following:

```bash
MEMORY_INDEX=<WHATEVER>
```

### 🌲 Pinecone API Key Setup

Pinecone enables the storage of vast amounts of vector-based memory, allowing for only relevant memories to be loaded for the agent at any given time.

1. Go to [pinecone](https://app.pinecone.io/) and make an account if you don't already have one.
2. Choose the `Starter` plan to avoid being charged.
3. Find your API key and region under the default project in the left sidebar.

### Milvus Setup

[Milvus](https://milvus.io/) is a open-source, high scalable vector database to storage huge amount of vector-based memory and provide fast relevant search.

- setup milvus database, keep your pymilvus version and milvus version same to avoid compatible issues.
  - setup by open source [Install Milvus](https://milvus.io/docs/install_standalone-operator.md)
  - or setup by [Zilliz Cloud](https://zilliz.com/cloud)
- set `MILVUS_ADDR` in `.env` to your milvus address `host:ip`.
- set `MEMORY_BACKEND` in `.env` to `milvus` to enable milvus as backend.
- optional
  - set `MILVUS_COLLECTION` in `.env` to change milvus collection name as you want, `autogpt` is the default name.

### Setting up environment variables

In the `.env` file set:
- `PINECONE_API_KEY`
- `PINECONE_ENV` (example: _"us-east4-gcp"_)
- `MEMORY_BACKEND=pinecone`

Alternatively, you can set them from the command line (advanced):

For Windows Users:

```bash
setx PINECONE_API_KEY "<YOUR_PINECONE_API_KEY>"
setx PINECONE_ENV "<YOUR_PINECONE_REGION>" # e.g: "us-east4-gcp"
setx MEMORY_BACKEND "pinecone"
```

For macOS and Linux users:

```bash
export PINECONE_API_KEY="<YOUR_PINECONE_API_KEY>"
export PINECONE_ENV="<YOUR_PINECONE_REGION>" # e.g: "us-east4-gcp"
export MEMORY_BACKEND="pinecone"
```

## Setting Your Cache Type

By default, Auto-GPT is going to use LocalCache instead of redis or Pinecone.

To switch to either, change the `MEMORY_BACKEND` env variable to the value that you want:

`local` (default) uses a local JSON cache file
`pinecone` uses the Pinecone.io account you configured in your ENV settings
`redis` will use the redis cache that you configured

## View Memory Usage

1. View memory usage by using the `--debug` flag :)


## 🧠 Memory pre-seeding
Memory pre-seeding allows you to ingest files into memory and pre-seed it before running Auto-GPT.

```bash
# python data_ingestion.py -h 
usage: data_ingestion.py [-h] (--file FILE | --dir DIR) [--init] [--overlap OVERLAP] [--max_length MAX_LENGTH]

Ingest a file or a directory with multiple files into memory. Make sure to set your .env before running this script.

options:
  -h, --help               show this help message and exit
  --file FILE              The file to ingest.
  --dir DIR                The directory containing the files to ingest.
  --init                   Init the memory and wipe its content (default: False)
  --overlap OVERLAP        The overlap size between chunks when ingesting files (default: 200)
  --max_length MAX_LENGTH  The max_length of each chunk when ingesting files (default: 4000)

<<<<<<< HEAD
# python data_ingestion.py --dir DataFolder --init --overlap 100 --max_length 2000
```
In the example above, the script initializes the memory, ingests all files within the `Auto-Gpt/autogpt/auto_gpt_workspace/DataFolder` directory into memory with an overlap between chunks of 100 and a maximum length of each chunk of 2000.

Note that you can also use the `--file` argument to ingest a single file into memory and that data_ingestion.py will only ingest files within the `/auto_gpt_workspace` directory.
=======
# python autogpt/data_ingestion.py --dir seed_data --init --overlap 200 --max_length 1000
This script located at autogpt/data_ingestion.py, allows you to ingest files into memory and pre-seed it before running Auto-GPT. 

Memory pre-seeding is a technique that involves ingesting relevant documents or data into the AI's memory so that it can use this information to generate more informed and accurate responses.
>>>>>>> 4daa083f

The DIR path is relative to the auto_gpt_workspace directory, so `python data_ingestion.py --dir . --init` will ingest everything in `auto_gpt_workspace` directory.

Memory pre-seeding is a technique for improving AI accuracy by ingesting relevant data into its memory. Chunks of data are split and added to memory, allowing the AI to access them quickly and generate more accurate responses. It's useful for large datasets or when specific information needs to be accessed quickly. Examples include ingesting API or GitHub documentation before running Auto-GPT.

⚠️ If you use Redis as your memory, make sure to run Auto-GPT with the `WIPE_REDIS_ON_START` set to `False` in your `.env` file.

⚠️For other memory backend, we currently forcefully wipe the memory when starting Auto-GPT. To ingest data with those memory backend, you can call the `data_ingestion.py` script anytime during an Auto-GPT run. 

Memories will be available to the AI immediately as they are ingested, even if ingested while Auto-GPT is running.

You can adjust the `max_length` and overlap parameters to fine-tune the way the docuents are presented to the AI when it "recall" that memory:

- Adjusting the overlap value allows the AI to access more contextual information from each chunk when recalling information, but will result in more chunks being created and therefore increase memory backend usage and OpenAI API requests.
- Reducing the `max_length` value will create more chunks, which can save prompt tokens by allowing for more message history in the context, but will also increase the number of chunks.
- Increasing the `max_length` value will provide the AI with more contextual information from each chunk, reducing the number of chunks created and saving on OpenAI API requests. However, this may also use more prompt tokens and decrease the overall context available to the AI.

## 💀 Continuous Mode ⚠️

Run the AI **without** user authorization, 100% automated.
Continuous mode is NOT recommended.
It is potentially dangerous and may cause your AI to run forever or carry out actions you would not usually authorize.
Use at your own risk.

1. Run the `autogpt` python module in your terminal:

```bash
python -m autogpt --speak --continuous
```

2. To exit the program, press Ctrl + C

## GPT3.5 ONLY Mode

If you don't have access to the GPT4 api, this mode will allow you to use Auto-GPT!

```bash
python -m autogpt --speak --gpt3only
```

It is recommended to use a virtual machine for tasks that require high security measures to prevent any potential harm to the main computer's system and data.

## 🖼 Image Generation

By default, Auto-GPT uses DALL-e for image generation. To use Stable Diffusion, a [Hugging Face API Token](https://huggingface.co/settings/tokens) is required.

Once you have a token, set these variables in your `.env`:

```bash
IMAGE_PROVIDER=sd
HUGGINGFACE_API_TOKEN="YOUR_HUGGINGFACE_API_TOKEN"
```

## Selenium
```bash
sudo Xvfb :10 -ac -screen 0 1024x768x24 & DISPLAY=:10 <YOUR_CLIENT>
```

## ⚠️ Limitations

This experiment aims to showcase the potential of GPT-4 but comes with some limitations:

1. Not a polished application or product, just an experiment
2. May not perform well in complex, real-world business scenarios. In fact, if it actually does, please share your results!
3. Quite expensive to run, so set and monitor your API key limits with OpenAI!

## 🛡 Disclaimer

Disclaimer
This project, Auto-GPT, is an experimental application and is provided "as-is" without any warranty, express or implied. By using this software, you agree to assume all risks associated with its use, including but not limited to data loss, system failure, or any other issues that may arise.

The developers and contributors of this project do not accept any responsibility or liability for any losses, damages, or other consequences that may occur as a result of using this software. You are solely responsible for any decisions and actions taken based on the information provided by Auto-GPT.

**Please note that the use of the GPT-4 language model can be expensive due to its token usage.** By utilizing this project, you acknowledge that you are responsible for monitoring and managing your own token usage and the associated costs. It is highly recommended to check your OpenAI API usage regularly and set up any necessary limits or alerts to prevent unexpected charges.

As an autonomous experiment, Auto-GPT may generate content or take actions that are not in line with real-world business practices or legal requirements. It is your responsibility to ensure that any actions or decisions made based on the output of this software comply with all applicable laws, regulations, and ethical standards. The developers and contributors of this project shall not be held responsible for any consequences arising from the use of this software.

By using Auto-GPT, you agree to indemnify, defend, and hold harmless the developers, contributors, and any affiliated parties from and against any and all claims, damages, losses, liabilities, costs, and expenses (including reasonable attorneys' fees) arising from your use of this software or your violation of these terms.

## 🐦 Connect with Us on Twitter

Stay up-to-date with the latest news, updates, and insights about Auto-GPT by following our Twitter accounts. Engage with the developer and the AI's own account for interesting discussions, project updates, and more.

- **Developer**: Follow [@siggravitas](https://twitter.com/siggravitas) for insights into the development process, project updates, and related topics from the creator of Entrepreneur-GPT.
- **Entrepreneur-GPT**: Join the conversation with the AI itself by following [@En_GPT](https://twitter.com/En_GPT). Share your experiences, discuss the AI's outputs, and engage with the growing community of users.

We look forward to connecting with you and hearing your thoughts, ideas, and experiences with Auto-GPT. Join us on Twitter and let's explore the future of AI together!

<p align="center">
  <a href="https://star-history.com/#Torantulino/auto-gpt&Date">
    <img src="https://api.star-history.com/svg?repos=Torantulino/auto-gpt&type=Date" alt="Star History Chart">
  </a>
</p>

## Run tests

To run tests, run the following command:

```bash
python -m unittest discover tests
```

To run tests and see coverage, run the following command:

```bash
coverage run -m unittest discover tests
```

## Run linter

This project uses [flake8](https://flake8.pycqa.org/en/latest/) for linting. We currently use the following rules: `E303,W293,W291,W292,E305,E231,E302`. See the [flake8 rules](https://www.flake8rules.com/) for more information.

To run the linter, run the following command:

```bash
flake8 autogpt/ tests/

# Or, if you want to run flake8 with the same configuration as the CI:
flake8 autogpt/ tests/ --select E303,W293,W291,W292,E305,E231,E302
```<|MERGE_RESOLUTION|>--- conflicted
+++ resolved
@@ -360,20 +360,13 @@
   --dir DIR                The directory containing the files to ingest.
   --init                   Init the memory and wipe its content (default: False)
   --overlap OVERLAP        The overlap size between chunks when ingesting files (default: 200)
-  --max_length MAX_LENGTH  The max_length of each chunk when ingesting files (default: 4000)
-
-<<<<<<< HEAD
+  --max_length MAX_LENGTH  The max_length of each chunk when ingesting files (default: 4000
+
 # python data_ingestion.py --dir DataFolder --init --overlap 100 --max_length 2000
 ```
 In the example above, the script initializes the memory, ingests all files within the `Auto-Gpt/autogpt/auto_gpt_workspace/DataFolder` directory into memory with an overlap between chunks of 100 and a maximum length of each chunk of 2000.
 
 Note that you can also use the `--file` argument to ingest a single file into memory and that data_ingestion.py will only ingest files within the `/auto_gpt_workspace` directory.
-=======
-# python autogpt/data_ingestion.py --dir seed_data --init --overlap 200 --max_length 1000
-This script located at autogpt/data_ingestion.py, allows you to ingest files into memory and pre-seed it before running Auto-GPT. 
-
-Memory pre-seeding is a technique that involves ingesting relevant documents or data into the AI's memory so that it can use this information to generate more informed and accurate responses.
->>>>>>> 4daa083f
 
 The DIR path is relative to the auto_gpt_workspace directory, so `python data_ingestion.py --dir . --init` will ingest everything in `auto_gpt_workspace` directory.
 
