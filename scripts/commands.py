import browse
import json
from memory import PineconeMemory
import datetime
import agent_manager as agents
import speak
from config import Config
import ai_functions as ai
from file_operations import read_file, write_to_file, append_to_file, delete_file, search_files
from execute_code import execute_python_file
from json_parser import fix_and_parse_json
from duckduckgo_search import ddg
from googleapiclient.discovery import build
from googleapiclient.errors import HttpError

cfg = Config()


def is_valid_int(value):
    try:
        int(value)
        return True
    except ValueError:
        return False

def get_command(response):
    try:
        response_json = fix_and_parse_json(response)
        
        if "command" not in response_json:
            return "Error:" , "Missing 'command' object in JSON"
        
        command = response_json["command"]

        if "name" not in command:
            return "Error:", "Missing 'name' field in 'command' object"
        
        command_name = command["name"]

        # Use an empty dictionary if 'args' field is not present in 'command' object
        arguments = command.get("args", {})

        if not arguments:
            arguments = {}

        return command_name, arguments
    except json.decoder.JSONDecodeError:
        return "Error:", "Invalid JSON"
    # All other errors, return "Error: + error message"
    except Exception as e:
        return "Error:", str(e)


def execute_command(command_name, arguments):
    memory = PineconeMemory()
    try:
        if command_name == "google":
            
            # Check if the Google API key is set and use the official search method
            # If the API key is not set or has only whitespaces, use the unofficial search method
            if cfg.google_api_key and (cfg.google_api_key.strip() if cfg.google_api_key else None):
                return google_official_search(arguments["input"])
            else:
                return google_search(arguments["input"])
        elif command_name == "memory_add":
            return memory.add(arguments["string"])
        elif command_name == "start_agent":
            return start_agent(
                arguments["name"],
                arguments["task"],
                arguments["prompt"])
        elif command_name == "message_agent":
            return message_agent(arguments["key"], arguments["message"])
        elif command_name == "list_agents":
            return list_agents()
        elif command_name == "delete_agent":
            return delete_agent(arguments["key"])
        elif command_name == "get_text_summary":
            return get_text_summary(arguments["url"], arguments["question"])
        elif command_name == "get_hyperlinks":
            return get_hyperlinks(arguments["url"])
        elif command_name == "read_file":
            return read_file(arguments["file"])
        elif command_name == "write_to_file":
            return write_to_file(arguments["file"], arguments["text"])
        elif command_name == "append_to_file":
            return append_to_file(arguments["file"], arguments["text"])
        elif command_name == "delete_file":
            return delete_file(arguments["file"])
        elif command_name == "search_files":
            return search_files(arguments["directory"])
        elif command_name == "browse_website":
            return browse_website(arguments["url"], arguments["question"])
        # TODO: Change these to take in a file rather than pasted code, if
        # non-file is given, return instructions "Input should be a python
        # filepath, write your code to file and try again"
        elif command_name == "evaluate_code":
            return ai.evaluate_code(arguments["code"])
        elif command_name == "improve_code":
            return ai.improve_code(arguments["suggestions"], arguments["code"])
        elif command_name == "write_tests":
            return ai.write_tests(arguments["code"], arguments.get("focus"))
        elif command_name == "execute_python_file":  # Add this command
            return execute_python_file(arguments["file"])
        elif command_name == "task_complete":
            shutdown()
        else:
            return f"Unknown command {command_name}"
    # All errors, return "Error: + error message"
    except Exception as e:
        return "Error: " + str(e)


def get_datetime():
    return "Current date and time: " + \
        datetime.datetime.now().strftime("%Y-%m-%d %H:%M:%S")


def google_search(query, num_results=8):
    search_results = []
    for j in ddg(query, max_results=num_results):
        search_results.append(j)

    return json.dumps(search_results, ensure_ascii=False, indent=4)

def google_official_search(query, num_results=8):
    from googleapiclient.discovery import build
    from googleapiclient.errors import HttpError
    import json

    try:
        # Get the Google API key and Custom Search Engine ID from the config file
        api_key = cfg.google_api_key
        custom_search_engine_id = cfg.custom_search_engine_id

        # Initialize the Custom Search API service
        service = build("customsearch", "v1", developerKey=api_key)
        
        # Send the search query and retrieve the results
        result = service.cse().list(q=query, cx=custom_search_engine_id, num=num_results).execute()

        # Extract the search result items from the response
        search_results = result.get("items", [])
        
        # Create a list of only the URLs from the search results
        search_results_links = [item["link"] for item in search_results]

    except HttpError as e:
        # Handle errors in the API call
        error_details = json.loads(e.content.decode())
        
        # Check if the error is related to an invalid or missing API key
        if error_details.get("error", {}).get("code") == 403 and "invalid API key" in error_details.get("error", {}).get("message", ""):
            return "Error: The provided Google API key is invalid or missing."
        else:
            return f"Error: {e}"

    # Return the list of search result URLs
    return search_results_links

def browse_website(url, question):
    summary = get_text_summary(url, question)
    links = get_hyperlinks(url)

    # Limit links to 5
    if len(links) > 5:
        links = links[:5]

    result = f"""Website Content Summary: {summary}\n\nLinks: {links}"""

    return result


def get_text_summary(url, question):
    text = browse.scrape_text(url)
    summary = browse.summarize_text(text, question)
    return """ "Result" : """ + summary


def get_hyperlinks(url):
    link_list = browse.scrape_links(url)
    return link_list


<<<<<<< HEAD
=======
def commit_memory(string):
    _text = f"""Committing memory with string "{string}" """
    mem.permanent_memory.append(string)
    return _text


def delete_memory(key):
    if key >= 0 and key < len(mem.permanent_memory):
        _text = "Deleting memory with key " + str(key)
        del mem.permanent_memory[key]
        print(_text)
        return _text
    else:
        print("Invalid key, cannot delete memory.")
        return None


def overwrite_memory(key, string):
    # Check if the key is a valid integer
    if is_valid_int(key):
        key_int = int(key)
        # Check if the integer key is within the range of the permanent_memory list
        if 0 <= key_int < len(mem.permanent_memory):
            _text = "Overwriting memory with key " + str(key) + " and string " + string
            # Overwrite the memory slot with the given integer key and string
            mem.permanent_memory[key_int] = string
            print(_text)
            return _text
        else:
            print(f"Invalid key '{key}', out of range.")
            return None
    # Check if the key is a valid string
    elif isinstance(key, str):
        _text = "Overwriting memory with key " + key + " and string " + string
        # Overwrite the memory slot with the given string key and string
        mem.permanent_memory[key] = string
        print(_text)
        return _text
    else:
        print(f"Invalid key '{key}', must be an integer or a string.")
        return None


>>>>>>> a9451f49
def shutdown():
    print("Shutting down...")
    quit()


def start_agent(name, task, prompt, model=cfg.fast_llm_model):
    global cfg

    # Remove underscores from name
    voice_name = name.replace("_", " ")

    first_message = f"""You are {name}.  Respond with: "Acknowledged"."""
    agent_intro = f"{voice_name} here, Reporting for duty!"

    # Create agent
    if cfg.speak_mode:
        speak.say_text(agent_intro, 1)
    key, ack = agents.create_agent(task, first_message, model)

    if cfg.speak_mode:
        speak.say_text(f"Hello {voice_name}. Your task is as follows. {task}.")

    # Assign task (prompt), get response
    agent_response = message_agent(key, prompt)

    return f"Agent {name} created with key {key}. First response: {agent_response}"


def message_agent(key, message):
    global cfg

    # Check if the key is a valid integer
    if is_valid_int(key):
        agent_response = agents.message_agent(int(key), message)
    # Check if the key is a valid string
    elif isinstance(key, str):
        agent_response = agents.message_agent(key, message)
    else:
        return "Invalid key, must be an integer or a string."

    # Speak response
    if cfg.speak_mode:
        speak.say_text(agent_response, 1)
    return agent_response


def list_agents():
    return agents.list_agents()


def delete_agent(key):
    result = agents.delete_agent(key)
    if not result:
        return f"Agent {key} does not exist."
    return f"Agent {key} deleted."<|MERGE_RESOLUTION|>--- conflicted
+++ resolved
@@ -182,8 +182,6 @@
     return link_list
 
 
-<<<<<<< HEAD
-=======
 def commit_memory(string):
     _text = f"""Committing memory with string "{string}" """
     mem.permanent_memory.append(string)
@@ -227,7 +225,6 @@
         return None
 
 
->>>>>>> a9451f49
 def shutdown():
     print("Shutting down...")
     quit()
