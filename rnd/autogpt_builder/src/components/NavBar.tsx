--- conflicted
+++ resolved
@@ -1,8 +1,8 @@
 import {
-  DropdownMenu,
-  DropdownMenuContent,
-  DropdownMenuItem,
-  DropdownMenuTrigger,
+    DropdownMenu,
+    DropdownMenuContent,
+    DropdownMenuItem,
+    DropdownMenuTrigger,
 } from "@/components/ui/dropdown-menu";
 import Link from "next/link";
 import { CircleUser, Menu, SquareActivity, Workflow } from "lucide-react";
@@ -15,8 +15,13 @@
 import getServerUser from "@/hooks/getServerUser";
 import ProfileDropdown from "./ProfileDropdown";
 
-<<<<<<< HEAD
-export function NavBar() {
+export async function NavBar() {
+    const isAvailable = Boolean(
+        process.env.NEXT_PUBLIC_SUPABASE_URL &&
+        process.env.NEXT_PUBLIC_SUPABASE_ANON_KEY,
+    );
+    const { user } = await getServerUser();
+
     return (
         <header className="sticky top-0 flex h-16 items-center gap-4 border-b bg-background px-4 md:px-6">
             <div className="flex items-center gap-4 flex-1">
@@ -37,13 +42,13 @@
                                 href="/monitor"
                                 className="text-muted-foreground hover:text-foreground flex flex-row gap-2 "
                             >
-                                <TimerIcon className="size-6" /> Monitor
+                                <SquareActivity className="size-6" /> Monitor
                             </Link>
                             <Link
                                 href="/build"
                                 className="text-muted-foreground hover:text-foreground flex flex-row gap-2"
                             >
-                                <Pencil1Icon className="size-6" /> Build
+                                <Workflow className="size-6" /> Build
                             </Link>
                             <Link
                                 href="/marketplace"
@@ -59,13 +64,13 @@
                         href="/monitor"
                         className="text-muted-foreground hover:text-foreground flex flex-row gap-2 items-center"
                     >
-                        <TimerIcon className="size-4" /> Monitor
+                        <SquareActivity className="size-4" /> Monitor
                     </Link>
                     <Link
                         href="/build"
                         className="text-muted-foreground hover:text-foreground flex flex-row gap-2 items-center"
                     >
-                        <Pencil1Icon className="size-4" /> Build
+                        <Workflow className="size-4" /> Build
                     </Link>
                     <Link
                         href="/marketplace"
@@ -93,109 +98,17 @@
                 </a>
             </div>
             <div className="flex items-center gap-4 flex-1 justify-end">
-                <DropdownMenu>
-                    <DropdownMenuTrigger asChild>
-                        <Button variant="ghost" className="size-8">
-                            <Avatar>
-                                <AvatarImage src="https://github.com/shadcn.png" alt="@shadcn" />
-                                <AvatarFallback>CN</AvatarFallback>
-                            </Avatar>
-                        </Button>
-                    </DropdownMenuTrigger>
-                    <DropdownMenuContent align="end">
-                        <DropdownMenuItem>Profile</DropdownMenuItem>
-                        <DropdownMenuItem>Settings</DropdownMenuItem>
-                        <DropdownMenuItem>Switch Workspace</DropdownMenuItem>
-                        <DropdownMenuItem>Log out</DropdownMenuItem>
-                    </DropdownMenuContent>
-                </DropdownMenu>
+                {isAvailable && !user && (
+                    <Link
+                        href="/login"
+                        className="text-muted-foreground hover:text-foreground flex flex-row gap-2 items-center"
+                    >
+                        Log In
+                        <CircleUser className="size-5" />
+                    </Link>
+                )}
+                {isAvailable && user && <ProfileDropdown />}
             </div>
         </header>
     );
-=======
-export async function NavBar() {
-  const isAvailable = Boolean(
-    process.env.NEXT_PUBLIC_SUPABASE_URL &&
-      process.env.NEXT_PUBLIC_SUPABASE_ANON_KEY,
-  );
-  const { user } = await getServerUser();
-
-  return (
-    <header className="sticky top-0 flex h-16 items-center gap-4 border-b bg-background px-4 md:px-6">
-      <div className="flex items-center gap-4 flex-1">
-        <Sheet>
-          <SheetTrigger asChild>
-            <Button
-              variant="outline"
-              size="icon"
-              className="shrink-0 md:hidden"
-            >
-              <Menu className="size-5" />
-              <span className="sr-only">Toggle navigation menu</span>
-            </Button>
-          </SheetTrigger>
-          <SheetContent side="left">
-            <nav className="grid gap-6 text-lg font-medium">
-              <Link
-                href="/monitor"
-                className="text-muted-foreground hover:text-foreground flex flex-row gap-2 "
-              >
-                <SquareActivity className="size-6" /> Monitor
-              </Link>
-              <Link
-                href="/build"
-                className="text-muted-foreground hover:text-foreground flex flex-row gap-2"
-              >
-                <Workflow className="size-6" /> Build
-              </Link>
-            </nav>
-          </SheetContent>
-        </Sheet>
-        <nav className="hidden md:flex md:flex-row md:items-center md:gap-5 lg:gap-6">
-          <Link
-            href="/monitor"
-            className="text-muted-foreground hover:text-foreground flex flex-row gap-2 items-center"
-          >
-            <SquareActivity className="size-4" /> Monitor
-          </Link>
-          <Link
-            href="/build"
-            className="text-muted-foreground hover:text-foreground flex flex-row gap-2 items-center"
-          >
-            <Workflow className="size-4" /> Build
-          </Link>
-        </nav>
-      </div>
-      <div className="flex-1 flex justify-center relative">
-        <a
-          className="pointer-events-auto flex place-items-center gap-2"
-          href="https://news.agpt.co/"
-          target="_blank"
-          rel="noopener noreferrer"
-        >
-          By{" "}
-          <Image
-            src="/AUTOgpt_Logo_dark.png"
-            alt="AutoGPT Logo"
-            width={100}
-            height={20}
-            priority
-          />
-        </a>
-      </div>
-      <div className="flex items-center gap-4 flex-1 justify-end">
-        {isAvailable && !user && (
-          <Link
-            href="/login"
-            className="text-muted-foreground hover:text-foreground flex flex-row gap-2 items-center"
-          >
-            Log In
-            <CircleUser className="size-5" />
-          </Link>
-        )}
-        {isAvailable && user && <ProfileDropdown />}
-      </div>
-    </header>
-  );
->>>>>>> c7fdfa0f
 }